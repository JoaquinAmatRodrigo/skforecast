################################################################################
#                               skforecast.utils                               #
#                                                                              #
# This work by skforecast team is licensed under the BSD 3-Clause License.     #
################################################################################
# coding=utf-8

from typing import Union, Any, Optional, Tuple, Callable
import warnings
import importlib
import joblib
import numpy as np
import pandas as pd
import sklearn
from sklearn.base import clone
import sklearn.pipeline
import sklearn.linear_model
from sklearn.compose import ColumnTransformer
from sklearn.exceptions import NotFittedError
import inspect
from copy import deepcopy

import skforecast
from ..exceptions import MissingValuesWarning
from ..exceptions import MissingExogWarning
from ..exceptions import DataTypeWarning
from ..exceptions import IgnoredArgumentWarning
from ..exceptions import SkforecastVersionWarning

optional_dependencies = {
    "sarimax": [
        'pmdarima>=2.0, <2.1',
        'statsmodels>=0.12, <0.15'
    ],
    "plotting": [
        'matplotlib>=3.3, <3.9', 
        'seaborn>=0.11, <0.14', 
        'statsmodels>=0.12, <0.15'
    ]
}


def initialize_lags(
    forecaster_name: str,
    lags: Any
) -> np.ndarray:
    """
    Check lags argument input and generate the corresponding numpy ndarray.

    Parameters
    ----------
    forecaster_name : str
        Forecaster name. ForecasterAutoreg, ForecasterAutoregCustom, 
        ForecasterAutoregDirect, ForecasterAutoregMultiSeries, 
        ForecasterAutoregMultiSeriesCustom, ForecasterAutoregMultiVariate.
    lags : Any
        Lags used as predictors.

    Returns
    -------
    lags : numpy ndarray
        Lags used as predictors.
    
    """

    if isinstance(lags, int):
        if lags < 1:
            raise ValueError("Minimum value of lags allowed is 1.")
        lags = np.arange(1, lags + 1)

    if isinstance(lags, (list, tuple, range)):
        lags = np.array(lags)
    
    if isinstance(lags, np.ndarray):
        if lags.ndim != 1:
            raise ValueError("`lags` must be a 1-dimensional array.")
        if lags.size == 0:
            raise ValueError("Argument `lags` must contain at least one value.")
        if not np.issubdtype(lags.dtype, np.integer):
            raise TypeError("All values in `lags` must be integers.")
        if np.any(lags < 1):
            raise ValueError("Minimum value of lags allowed is 1.")
    else:
        if forecaster_name != 'ForecasterAutoregMultiVariate':
            raise TypeError(
                (f"`lags` argument must be an int, 1d numpy ndarray, range, tuple or list. "
                 f"Got {type(lags)}.")
            )
        else:
            raise TypeError(
                ("`lags` argument must be a dict, int, 1d numpy ndarray, range, tuple or list. "
                 f"Got {type(lags)}.")
            )

    return lags


def initialize_weights(
    forecaster_name: str,
    regressor: object,
    weight_func: Union[Callable, dict],
    series_weights: dict
) -> Tuple[Union[Callable, dict], Union[str, dict], dict]:
    """
    Check weights arguments, `weight_func` and `series_weights` for the different 
    forecasters. Create `source_code_weight_func`, source code of the custom 
    function(s) used to create weights.
    
    Parameters
    ----------
    forecaster_name : str
        Forecaster name. ForecasterAutoreg, ForecasterAutoregCustom, 
        ForecasterAutoregDirect, ForecasterAutoregMultiSeries, 
        ForecasterAutoregMultiSeriesCustom, ForecasterAutoregMultiVariate.
    regressor : regressor or pipeline compatible with the scikit-learn API
        Regressor of the forecaster.
    weight_func : Callable, dict
        Argument `weight_func` of the forecaster.
    series_weights : dict
        Argument `series_weights` of the forecaster.

    Returns
    -------
    weight_func : Callable, dict
        Argument `weight_func` of the forecaster.
    source_code_weight_func : str, dict
        Argument `source_code_weight_func` of the forecaster.
    series_weights : dict
        Argument `series_weights` of the forecaster.
    
    """

    source_code_weight_func = None

    if weight_func is not None:

        if forecaster_name in ['ForecasterAutoregMultiSeries', 
                               'ForecasterAutoregMultiSeriesCustom']:
            if not isinstance(weight_func, (Callable, dict)):
                raise TypeError(
                    (f"Argument `weight_func` must be a Callable or a dict of "
                     f"Callables. Got {type(weight_func)}.")
                )
        elif not isinstance(weight_func, Callable):
            raise TypeError(
                f"Argument `weight_func` must be a Callable. Got {type(weight_func)}."
            )
        
        if isinstance(weight_func, dict):
            source_code_weight_func = {}
            for key in weight_func:
                source_code_weight_func[key] = inspect.getsource(weight_func[key])
        else:
            source_code_weight_func = inspect.getsource(weight_func)

        if 'sample_weight' not in inspect.signature(regressor.fit).parameters:
            warnings.warn(
                (f"Argument `weight_func` is ignored since regressor {regressor} "
                 f"does not accept `sample_weight` in its `fit` method."),
                 IgnoredArgumentWarning
            )
            weight_func = None
            source_code_weight_func = None

    if series_weights is not None:
        if not isinstance(series_weights, dict):
            raise TypeError(
                (f"Argument `series_weights` must be a dict of floats or ints."
                 f"Got {type(series_weights)}.")
            )
        if 'sample_weight' not in inspect.signature(regressor.fit).parameters:
            warnings.warn(
                (f"Argument `series_weights` is ignored since regressor {regressor} "
                 f"does not accept `sample_weight` in its `fit` method."),
                 IgnoredArgumentWarning
            )
            series_weights = None

    return weight_func, source_code_weight_func, series_weights


def initialize_transformer_series(
    series_col_names: list,
    transformer_series: Optional[Union[object, dict]]=None
) -> dict:
    """
    Initialize `transformer_series_` attribute for the Forecasters Multiseries.

    - If `transformer_series` is `None`, no transformation is applied.
    - If `transformer_series` is a scikit-learn transformer (object), the same 
    transformer is applied to all series (`series_col_names`).
    - If `transformer_series` is a `dict`, a different transformer can be
    applied to each series. The keys of the dictionary must be the same as the
    names of the series in `series_col_names`.

    Parameters
    ----------
    series_col_names : list
        Names of the series (levels) used during training.
    transformer_series : object, dict, default `None`
        An instance of a transformer (preprocessor) compatible with the scikit-learn
        preprocessing API with methods: fit, transform, fit_transform and 
        inverse_transform. 

    Returns
    -------
    transformer_series_ : dict
        Dictionary with the transformer for each series. It is created cloning the 
        objects in `transformer_series` and is used internally to avoid overwriting.
    
    """

    if transformer_series is None:
        transformer_series_ = {serie: None for serie in series_col_names}
    elif not isinstance(transformer_series, dict):
        transformer_series_ = {serie: clone(transformer_series) 
                               for serie in series_col_names}
    else:
        transformer_series_ = {serie: None for serie in series_col_names}
        # Only elements already present in transformer_series_ are updated
        transformer_series_.update(
            (k, v) for k, v in deepcopy(transformer_series).items() 
            if k in transformer_series_
        )
        series_not_in_transformer_series = (
            set(series_col_names) - set(transformer_series.keys())
        )
        if series_not_in_transformer_series:
            warnings.warn(
                (f"{series_not_in_transformer_series} not present in `transformer_series`."
                 f" No transformation is applied to these series."),
                 IgnoredArgumentWarning
            )

    return transformer_series_


def initialize_lags_grid(
    forecaster: object, 
    lags_grid: Optional[Union[list, dict]]=None
) -> Tuple[dict, str]:
    """
    Initialize lags grid and lags label for model selection. 

    Parameters
    ----------
    forecaster : Forecaster
        Forecaster model. ForecasterAutoreg, ForecasterAutoregCustom, 
        ForecasterAutoregDirect, ForecasterAutoregMultiSeries, 
        ForecasterAutoregMultiSeriesCustom, ForecasterAutoregMultiVariate.
    lags_grid : list, dict, default `None`
        Lists of lags to try, containing int, lists, numpy ndarray, or range 
        objects. If `dict`, the keys are used as labels in the `results` 
        DataFrame, and the values are used as the lists of lags to try. Ignored 
        if the forecaster is an instance of `ForecasterAutoregCustom` or 
        `ForecasterAutoregMultiSeriesCustom`.

    Returns
    -------
    lags_grid : dict
        Dictionary with lags configuration for each iteration.
    lags_label : str
        Label for lags representation in the results object.

    """

    if not isinstance(lags_grid, (list, dict, type(None))):
        raise TypeError(
            (f"`lags_grid` argument must be a list, dict or None. "
             f"Got {type(lags_grid)}.")
        )

    if type(forecaster).__name__ in ['ForecasterAutoregCustom', 
                                     'ForecasterAutoregMultiSeriesCustom']:
        if lags_grid is not None:
            warnings.warn(
                (f"`lags_grid` ignored if forecaster is an instance of "
                 f"`{type(forecaster).__name__}`."),
                IgnoredArgumentWarning
            )
        lags_grid = ['custom predictors']

    lags_label = 'values'
    if isinstance(lags_grid, list):
        lags_grid = {f'{lags}': lags for lags in lags_grid}
    elif lags_grid is None:
        lags_grid = {f'{list(forecaster.lags)}': list(forecaster.lags)}
    else:
        lags_label = 'keys'

    return lags_grid, lags_label


def check_select_fit_kwargs(
    regressor: object,
    fit_kwargs: Optional[dict]=None
) -> dict:
    """
    Check if `fit_kwargs` is a dict and select only the keys that are used by
    the `fit` method of the regressor.

    Parameters
    ----------
    regressor : object
        Regressor object.
    fit_kwargs : dict, default `None`
        Dictionary with the arguments to pass to the `fit' method of the forecaster.

    Returns
    -------
    fit_kwargs : dict
        Dictionary with the arguments to be passed to the `fit` method of the 
        regressor after removing the unused keys.
    
    """

    if fit_kwargs is None:
        fit_kwargs = {}
    else:
        if not isinstance(fit_kwargs, dict):
            raise TypeError(
                f"Argument `fit_kwargs` must be a dict. Got {type(fit_kwargs)}."
            )

        # Non used keys
        non_used_keys = [k for k in fit_kwargs.keys()
                         if k not in inspect.signature(regressor.fit).parameters]
        if non_used_keys:
            warnings.warn(
                (f"Argument/s {non_used_keys} ignored since they are not used by the "
                 f"regressor's `fit` method."),
                 IgnoredArgumentWarning
            )

        if 'sample_weight' in fit_kwargs.keys():
            warnings.warn(
                ("The `sample_weight` argument is ignored. Use `weight_func` to pass "
                 "a function that defines the individual weights for each sample "
                 "based on its index."),
                 IgnoredArgumentWarning
            )
            del fit_kwargs['sample_weight']

        # Select only the keyword arguments allowed by the regressor's `fit` method.
        fit_kwargs = {k:v for k, v in fit_kwargs.items()
                      if k in inspect.signature(regressor.fit).parameters}

    return fit_kwargs


def check_y(
    y: Any,
    series_id: str="`y`"
) -> None:
    """
    Raise Exception if `y` is not pandas Series or if it has missing values.
    
    Parameters
    ----------
    y : Any
        Time series values.
    series_id : str, default '`y`'
        Identifier of the series used in the warning message.
    
    Returns
    -------
    None
    
    """
    
    if not isinstance(y, pd.Series):
        raise TypeError(f"{series_id} must be a pandas Series.")
        
    if y.isnull().any():
        raise ValueError(f"{series_id} has missing values.")
    
    return


def check_exog(
    exog: Any,
    allow_nan: bool=True,
    series_id: str="`exog`"
) -> None:
    """
    Raise Exception if `exog` is not pandas Series or pandas DataFrame.
    If `allow_nan = True`, issue a warning if `exog` contains NaN values.
    
    Parameters
    ----------
    exog : Any
        Exogenous variable/s included as predictor/s.
    allow_nan : bool, default `True`
        If True, allows the presence of NaN values in `exog`. If False (default),
        issue a warning if `exog` contains NaN values.
    series_id : str, default '`exog`'
        Identifier of the series for which the exogenous variable/s are used
        in the warning message.

    Returns
    -------
    None

    """
    
    if not isinstance(exog, (pd.Series, pd.DataFrame)):
        raise TypeError(f"{series_id} must be a pandas Series or DataFrame.")
    
    if isinstance(exog, pd.Series) and exog.name is None:
        raise ValueError(f"When {series_id} is a pandas Series, it must have a name.")

    if not allow_nan:
        if exog.isnull().any().any():
            warnings.warn(
                (f"{series_id} has missing values. Most machine learning models "
                 f"do not allow missing values. Fitting the forecaster may fail."), 
                 MissingValuesWarning
            )
    
    return


def get_exog_dtypes(
    exog: Union[pd.DataFrame, pd.Series]
) -> dict:
    """
    Store dtypes of `exog`.

    Parameters
    ----------
    exog : pandas DataFrame, pandas Series
        Exogenous variable/s included as predictor/s.

    Returns
    -------
    exog_dtypes : dict
        Dictionary with the dtypes in `exog`.
    
    """

    if isinstance(exog, pd.Series):
        exog_dtypes = {exog.name: exog.dtypes}
    else:
        exog_dtypes = exog.dtypes.to_dict()
    
    return exog_dtypes


def check_exog_dtypes(
    exog: Union[pd.DataFrame, pd.Series],
    call_check_exog: bool=True,
    series_id: str="`exog`"
) -> None:
    """
    Raise Exception if `exog` has categorical columns with non integer values.
    This is needed when using machine learning regressors that allow categorical
    features.
    Issue a Warning if `exog` has columns that are not `init`, `float`, or `category`.
    
    Parameters
    ----------
    exog : pandas DataFrame, pandas Series
        Exogenous variable/s included as predictor/s.
    call_check_exog : bool, default `True`
        If `True`, call `check_exog` function.
    series_id : str, default '`exog`'
        Identifier of the series for which the exogenous variable/s are used
        in the warning message.

    Returns
    -------
    None

    """

    if call_check_exog:
        check_exog(exog=exog, allow_nan=False, series_id=series_id)

    if isinstance(exog, pd.DataFrame):
        if not exog.select_dtypes(exclude=[np.number, 'category']).columns.empty:
            warnings.warn(
                (f"{series_id} may contain only `int`, `float` or `category` dtypes. "
                 f"Most machine learning models do not allow other types of values. "
                 f"Fitting the forecaster may fail."), 
                 DataTypeWarning
            )
        for col in exog.select_dtypes(include='category'):
            if exog[col].cat.categories.dtype not in [int, np.int32, np.int64]:
                raise TypeError(
                    ("Categorical columns in exog must contain only integer values. "
                     "See skforecast docs for more info about how to include "
                     "categorical features https://skforecast.org/"
                     "latest/user_guides/categorical-features.html")
                )
    else:
        if exog.dtype.name not in ['int', 'int8', 'int16', 'int32', 'int64', 'float', 
        'float16', 'float32', 'float64', 'uint8', 'uint16', 'uint32', 'uint64', 'category']:
            warnings.warn(
                (f"{series_id} may contain only `int`, `float` or `category` dtypes. Most "
                 f"machine learning models do not allow other types of values. "
                 f"Fitting the forecaster may fail."), 
                 DataTypeWarning
            )
        if exog.dtype.name == 'category' and exog.cat.categories.dtype not in [int,
        np.int32, np.int64]:
            raise TypeError(
                ("If exog is of type category, it must contain only integer values. "
                 "See skforecast docs for more info about how to include "
                 "categorical features https://skforecast.org/"
                 "latest/user_guides/categorical-features.html")
            )
         
    return


def check_interval(
    interval: list=None,
    quantiles: float=None,
    alpha: float=None
) -> None:
    """
    Check provided confidence interval sequence is valid.

    Parameters
    ----------
    interval : list, default `None`
        Confidence of the prediction interval estimated. Sequence of percentiles
        to compute, which must be between 0 and 100 inclusive. For example, 
        interval of 95% should be as `interval = [2.5, 97.5]`.
    quantiles : list, default `None`
        Sequence of quantiles to compute, which must be between 0 and 1 
        inclusive. For example, quantiles of 0.05, 0.5 and 0.95 should be as 
        `quantiles = [0.05, 0.5, 0.95]`.
    alpha : float, default `None`
        The confidence intervals used in ForecasterSarimax are (1 - alpha) %.

    Returns
    -------
    None
    
    """

    if interval is not None:
        if not isinstance(interval, list):
            raise TypeError(
                ("`interval` must be a `list`. For example, interval of 95% "
                 "should be as `interval = [2.5, 97.5]`.")
            )

        if len(interval) != 2:
            raise ValueError(
                ("`interval` must contain exactly 2 values, respectively the "
                 "lower and upper interval bounds. For example, interval of 95% "
                 "should be as `interval = [2.5, 97.5]`.")
            )

        if (interval[0] < 0.) or (interval[0] >= 100.):
            raise ValueError(
                f"Lower interval bound ({interval[0]}) must be >= 0 and < 100."
            )

        if (interval[1] <= 0.) or (interval[1] > 100.):
            raise ValueError(
                f"Upper interval bound ({interval[1]}) must be > 0 and <= 100."
            )

        if interval[0] >= interval[1]:
            raise ValueError(
                (f"Lower interval bound ({interval[0]}) must be less than the "
                 f"upper interval bound ({interval[1]}).")
            )
        
    if quantiles is not None:
        if not isinstance(quantiles, list):
            raise TypeError(
                ("`quantiles` must be a `list`. For example, quantiles 0.05, "
                 "0.5, and 0.95 should be as `quantiles = [0.05, 0.5, 0.95]`.")
            )
        
        for q in quantiles:
            if (q < 0.) or (q > 1.):
                raise ValueError(
                    ("All elements in `quantiles` must be >= 0 and <= 1.")
                )
    
    if alpha is not None:
        if not isinstance(alpha, float):
            raise TypeError(
                ("`alpha` must be a `float`. For example, interval of 95% "
                 "should be as `alpha = 0.05`.")
            )

        if (alpha <= 0.) or (alpha >= 1):
            raise ValueError(
                f"`alpha` must have a value between 0 and 1. Got {alpha}."
            )

    return


def check_predict_input(
    forecaster_name: str,
    steps: Union[int, list],
    fitted: bool,
    included_exog: bool,
    index_type: type,
    index_freq: str,
    window_size: int,
    last_window: Optional[Union[pd.Series, pd.DataFrame]]=None,
    last_window_exog: Optional[Union[pd.Series, pd.DataFrame]]=None,
    exog: Optional[Union[pd.Series, pd.DataFrame]]=None,
    exog_type: Optional[type]=None,
    exog_col_names: Optional[list]=None,
    interval: Optional[list]=None,
    alpha: Optional[float]=None,
    max_steps: Optional[int]=None,
    levels: Optional[Union[str, list]]=None,
    levels_forecaster: Optional[Union[str, list]]=None,
    series_col_names: Optional[list]=None
) -> None:
    """
    Check all inputs of predict method. This is a helper function to validate
    that inputs used in predict method match attributes of a forecaster already
    trained.

    Parameters
    ----------
    forecaster_name : str
        Forecaster name. ForecasterAutoreg, ForecasterAutoregCustom, 
        ForecasterAutoregDirect, ForecasterAutoregMultiSeries, 
        ForecasterAutoregMultiSeriesCustom, ForecasterAutoregMultiVariate,
        ForecasterRnn
    steps : int, list
        Number of future steps predicted.
    fitted: bool
        Tag to identify if the regressor has been fitted (trained).
    included_exog : bool
        If the forecaster has been trained using exogenous variable/s.
    index_type : type
        Type of index of the input used in training.
    index_freq : str
        Frequency of Index of the input used in training.
    window_size: int
        Size of the window needed to create the predictors. It is equal to 
        `max_lag`.
    last_window : pandas Series, pandas DataFrame, default `None`
        Values of the series used to create the predictors (lags) need in the 
        first iteration of prediction (t + 1).
    last_window_exog : pandas Series, pandas DataFrame, default `None`
        Values of the exogenous variables aligned with `last_window` in 
        ForecasterSarimax predictions.
    exog : pandas Series, pandas DataFrame, default `None`
        Exogenous variable/s included as predictor/s.
    exog_type : type, default `None`
        Type of exogenous variable/s used in training.
    exog_col_names : list, default `None`
        Names of the exogenous variables used during training.
    interval : list, default `None`
        Confidence of the prediction interval estimated. Sequence of percentiles
        to compute, which must be between 0 and 100 inclusive. For example, 
        interval of 95% should be as `interval = [2.5, 97.5]`.
    alpha : float, default `None`
        The confidence intervals used in ForecasterSarimax are (1 - alpha) %.
    max_steps: int, default `None`
        Maximum number of steps allowed (`ForecasterAutoregDirect` and 
        `ForecasterAutoregMultiVariate`).
    levels : str, list, default `None`
        Time series to be predicted (`ForecasterAutoregMultiSeries`,
        `ForecasterAutoregMultiSeriesCustom` and `ForecasterRnn).
    levels_forecaster : str, list, default `None`
        Time series used as output data of a multiseries problem in a RNN problem
        (`ForecasterRnn`).
    series_col_names : list, default `None`
        Names of the columns used during fit (`ForecasterAutoregMultiSeries`, 
        `ForecasterAutoregMultiSeriesCustom`, `ForecasterAutoregMultiVariate`
        and `ForecasterRnn`).

    Returns
    -------
    None

    """

    if not fitted:
        raise sklearn.exceptions.NotFittedError(
            ("This Forecaster instance is not fitted yet. Call `fit` with "
             "appropriate arguments before using predict.")
        )
    
    if isinstance(steps, (int, np.integer)) and steps < 1:
        raise ValueError(
            f"`steps` must be an integer greater than or equal to 1. Got {steps}."
        )

    if isinstance(steps, list) and min(steps) < 1:
        raise ValueError(
           (f"The minimum value of `steps` must be equal to or greater than 1. "
            f"Got {min(steps)}.")
        )

    if max_steps is not None:
        if max(steps) > max_steps:
            raise ValueError(
                (f"The maximum value of `steps` must be less than or equal to "
                 f"the value of steps defined when initializing the forecaster. "
                 f"Got {max(steps)}, but the maximum is {max_steps}.")
            )

    if interval is not None or alpha is not None:
        check_interval(interval=interval, alpha=alpha)
    
    if forecaster_name in ['ForecasterAutoregMultiSeries', 
<<<<<<< HEAD
                           'ForecasterAutoregMultiSeriesCustom']:
        if not isinstance(levels, (str, list)):
=======
                           'ForecasterAutoregMultiSeriesCustom',
                           'ForecasterRnn']:
        if not isinstance(levels, (type(None), str, list)):
>>>>>>> e22803aa
            raise TypeError(
                ("`levels` must be a `list` of column names, a `str` of a "
                 "column name or `None`.")
            )
        
<<<<<<< HEAD
        if len(set(levels) - set(series_col_names)) != 0:
=======
        levels_to_check = levels_forecaster if forecaster_name == 'ForecasterRnn' else series_col_names
        if len(set(levels) - set(levels_to_check)) != 0:
>>>>>>> e22803aa
            raise ValueError(
                (f"`levels` names must be included in the series used during fit "
                 f"({levels_to_check}). Got {levels}.")
            )
    
    if exog is None and included_exog:
        raise ValueError(
            ("Forecaster trained with exogenous variable/s. "
             "Same variable/s must be provided when predicting.")
        )
        
    if exog is not None and not included_exog:
        raise ValueError(
            ("Forecaster trained without exogenous variable/s. "
             "`exog` must be `None` when predicting.")
        )
        
    # Checks last_window
    # Check last_window type (pd.Series or pd.DataFrame according to forecaster)
    if forecaster_name in ['ForecasterAutoregMultiSeries', 
                           'ForecasterAutoregMultiSeriesCustom',
                           'ForecasterAutoregMultiVariate',
                           'ForecasterRnn']:
        if not isinstance(last_window, pd.DataFrame):
            raise TypeError(
                f"`last_window` must be a pandas DataFrame. Got {type(last_window)}."
            )
        
        last_window_cols = last_window.columns.to_list()
        
        if forecaster_name in ['ForecasterAutoregMultiSeries', 
                               'ForecasterAutoregMultiSeriesCustom',
                               'ForecasterRnn'] and \
            len(set(levels) - set(last_window_cols)) != 0:
            raise ValueError(
                (f"`last_window` must contain a column(s) named as the level(s) "
                 f"to be predicted.\n"
                 f"    `levels` : {levels}\n"
                 f"    `last_window` columns : {last_window_cols}")
            )
        
        if forecaster_name == 'ForecasterAutoregMultiVariate':
            if len(set(series_col_names) - set(last_window_cols)) > 0:
                raise ValueError(
                    (f"`last_window` columns must be the same as the `series` "
                     f"column names used to create the X_train matrix.\n"
                     f"    `last_window` columns    : {last_window_cols}\n"
                     f"    `series` columns X train : {series_col_names}")
                )
    
    else:    
        if not isinstance(last_window, pd.Series):
            raise TypeError(
                f"`last_window` must be a pandas Series. Got {type(last_window)}."
            )
    
    # Check last_window len, nulls and index (type and freq)
    if len(last_window) < window_size:
        raise ValueError(
            (f"`last_window` must have as many values as needed to "
             f"generate the predictors. For this forecaster it is {window_size}.")
        )
    if last_window.isnull().any().all():
        warnings.warn(
            ("`last_window` has missing values. Most of machine learning models do "
             "not allow missing values. `predict` method may fail."), 
             MissingValuesWarning
        )
    _, last_window_index = preprocess_last_window(
                               last_window   = last_window.iloc[:0],
                               return_values = False
                           ) 
    if not isinstance(last_window_index, index_type):
        raise TypeError(
            (f"Expected index of type {index_type} for `last_window`. "
             f"Got {type(last_window_index)}.")
        )
    if isinstance(last_window_index, pd.DatetimeIndex):
        if not last_window_index.freqstr == index_freq:
            raise TypeError(
                (f"Expected frequency of type {index_freq} for `last_window`. "
                 f"Got {last_window_index.freqstr}.")
            )

    # Checks exog
    if exog is not None:

        # Check type, nulls and expected type
        if forecaster_name in ['ForecasterAutoregMultiSeries', 
                               'ForecasterAutoregMultiSeriesCustom']:
            if not isinstance(exog, (pd.Series, pd.DataFrame, dict)):
                raise TypeError(
                    f"`exog` must be a pandas Series, DataFrame or dict. Got {type(exog)}."
                )
        
        if not isinstance(exog, exog_type):
            raise TypeError(
                f"Expected type for `exog`: {exog_type}. Got {type(exog)}."
            )

        if isinstance(exog, dict):
            exogs_to_check = [(f"`exog` for series '{k}'", v) 
                              for k, v in exog.items() if v is not None]
        else:
            exogs_to_check = [('`exog`', exog)]

        for exog_name, exog_to_check in exogs_to_check:

            if not isinstance(exog_to_check, (pd.Series, pd.DataFrame)):
                raise TypeError(
                    f"{exog_name} must be a pandas Series or DataFrame. Got {type(exog_to_check)}"
                )
            
            if exog_to_check.isnull().any().any():
                warnings.warn(
                    (f"{exog_name} has missing values. Most of machine learning models "
                     f"do not allow missing values. `predict` method may fail."), 
                     MissingValuesWarning
                )
        
            # Check exog has many values as distance to max step predicted
            last_step = max(steps) if isinstance(steps, list) else steps
            if len(exog_to_check) < last_step:
                if forecaster_name in ['ForecasterAutoregMultiSeries', 
                                       'ForecasterAutoregMultiSeriesCustom']:
                    warnings.warn(
                        (f"{exog_name} doesn't have as many values as steps "
                         f"predicted, {last_step}. Missing values are filled "
                         f"with NaN. Most of machine learning models do not "
                         f"allow missing values. `predict` method may fail."),
                         MissingValuesWarning
                    )
                else: 
                    raise ValueError(
                        (f"{exog_name} must have at least as many values as "
                         f"steps predicted, {last_step}.")
                    )

            # Check name/columns are in exog_col_names
            if isinstance(exog_to_check, pd.DataFrame):
                col_missing = set(exog_col_names).difference(set(exog_to_check.columns))
                if col_missing:
                    if forecaster_name in ['ForecasterAutoregMultiSeries', 
                                           'ForecasterAutoregMultiSeriesCustom']:
                        warnings.warn(
                            (f"{col_missing} not present in {exog_name}. All "
                             f"values will be NaN."),
                             MissingExogWarning
                        ) 
                    else:
                        raise ValueError(
                            (f"Missing columns in {exog_name}. Expected {exog_col_names}. "
                             f"Got {exog_to_check.columns.to_list()}.")
                        )
            else:
                if exog_to_check.name is None:
                    raise ValueError(
                        (f"When {exog_name} is a pandas Series, it must have a name. Got None.")
                    )
                
                if exog_to_check.name not in exog_col_names:
                    if forecaster_name in ['ForecasterAutoregMultiSeries', 
                                           'ForecasterAutoregMultiSeriesCustom']:
                        warnings.warn(
                            (f"'{exog_to_check.name}' was not observed during training. "
                             f"{exog_name} is ignored. Exogenous variables must be one "
                             f"of: {exog_col_names}."),
                             IgnoredArgumentWarning
                        )
                    else:
                        raise ValueError(
                            (f"'{exog_to_check.name}' was not observed during training. "
                             f"Exogenous variables must be: {exog_col_names}.")
                        )

            # Check index dtype and freq
            _, exog_index = preprocess_exog(
                                exog          = exog_to_check.iloc[:0, ],
                                return_values = False
                            )
            if not isinstance(exog_index, index_type):
                raise TypeError(
                    (f"Expected index of type {index_type} for {exog_name}. "
                     f"Got {type(exog_index)}.")
                )
            if forecaster_name not in ['ForecasterAutoregMultiSeries', 
                                       'ForecasterAutoregMultiSeriesCustom']:
                if isinstance(exog_index, pd.DatetimeIndex):
                    if not exog_index.freqstr == index_freq:
                        raise TypeError(
                            (f"Expected frequency of type {index_freq} for {exog_name}. "
                             f"Got {exog_index.freqstr}.")
                        )

            # Check exog starts one step ahead of last_window end.
            expected_index = expand_index(last_window.index, 1)[0]
            if expected_index != exog_to_check.index[0]:
                if forecaster_name in ['ForecasterAutoregMultiSeries', 
                                       'ForecasterAutoregMultiSeriesCustom']:
                    warnings.warn(
                        (f"To make predictions {exog_name} must start one step "
                         f"ahead of `last_window`. Missing values are filled "
                         f"with NaN.\n"
                         f"    `last_window` ends at : {last_window.index[-1]}.\n"
                         f"    {exog_name} starts at : {exog_to_check.index[0]}.\n"
                         f"     Expected index       : {expected_index}."),
                         MissingValuesWarning
                    )  
                else:
                    raise ValueError(
                        (f"To make predictions {exog_name} must start one step "
                         f"ahead of `last_window`.\n"
                         f"    `last_window` ends at : {last_window.index[-1]}.\n"
                         f"    {exog_name} starts at : {exog_to_check.index[0]}.\n"
                         f"     Expected index : {expected_index}.")
                    )

    # Checks ForecasterSarimax
    if forecaster_name == 'ForecasterSarimax':
        # Check last_window_exog type, len, nulls and index (type and freq)
        if last_window_exog is not None:
            if not included_exog:
                raise ValueError(
                    ("Forecaster trained without exogenous variable/s. "
                     "`last_window_exog` must be `None` when predicting.")
                )

            if not isinstance(last_window_exog, (pd.Series, pd.DataFrame)):
                raise TypeError(
                    (f"`last_window_exog` must be a pandas Series or a "
                     f"pandas DataFrame. Got {type(last_window_exog)}.")
                )
            if len(last_window_exog) < window_size:
                raise ValueError(
                    (f"`last_window_exog` must have as many values as needed to "
                     f"generate the predictors. For this forecaster it is {window_size}.")
                )
            if last_window_exog.isnull().any().all():
                warnings.warn(
                ("`last_window_exog` has missing values. Most of machine learning "
                 "models do not allow missing values. `predict` method may fail."),
                MissingValuesWarning
            )
            _, last_window_exog_index = preprocess_last_window(
                                            last_window   = last_window_exog.iloc[:0],
                                            return_values = False
                                        ) 
            if not isinstance(last_window_exog_index, index_type):
                raise TypeError(
                    (f"Expected index of type {index_type} for `last_window_exog`. "
                     f"Got {type(last_window_exog_index)}.")
                )
            if isinstance(last_window_exog_index, pd.DatetimeIndex):
                if not last_window_exog_index.freqstr == index_freq:
                    raise TypeError(
                        (f"Expected frequency of type {index_freq} for "
                         f"`last_window_exog`. Got {last_window_exog_index.freqstr}.")
                    )

            # Check all columns are in the pd.DataFrame, last_window_exog
            if isinstance(last_window_exog, pd.DataFrame):
                col_missing = set(exog_col_names).difference(set(last_window_exog.columns))
                if col_missing:
                    raise ValueError(
                        (f"Missing columns in `last_window_exog`. Expected {exog_col_names}. "
                         f"Got {last_window_exog.columns.to_list()}.") 
                    )
            else:
                if last_window_exog.name is None:
                    raise ValueError(
                        (f"When `last_window_exog` is a pandas Series, it must have a name. Got None.")
                    )
                
                if last_window_exog.name not in exog_col_names:
                    raise ValueError(
                        (f"'{last_window_exog.name}' was not observed during training. "
                         f"Exogenous variables must be: {exog_col_names}.")
                    )

    return


def preprocess_y(
    y: Union[pd.Series, pd.DataFrame],
    return_values: bool=True
) -> Tuple[Union[None, np.ndarray], pd.Index]:
    """
    Return values and index of series separately. Index is overwritten 
    according to the next rules:
    
    - If index is of type `DatetimeIndex` and has frequency, nothing is 
    changed.
    - If index is of type `RangeIndex`, nothing is changed.
    - If index is of type `DatetimeIndex` but has no frequency, a 
    `RangeIndex` is created.
    - If index is not of type `DatetimeIndex`, a `RangeIndex` is created.
    
    Parameters
    ----------
    y : pandas Series, pandas DataFrame
        Time series.
    return_values : bool, default `True`
        If `True` return the values of `y` as numpy ndarray. This option is 
        intended to avoid copying data when it is not necessary.

    Returns
    -------
    y_values : None, numpy ndarray
        Numpy array with values of `y`.
    y_index : pandas Index
        Index of `y` modified according to the rules.
    
    """
    
    if isinstance(y.index, pd.DatetimeIndex) and y.index.freq is not None:
        y_index = y.index
    elif isinstance(y.index, pd.RangeIndex):
        y_index = y.index
    elif isinstance(y.index, pd.DatetimeIndex) and y.index.freq is None:
        warnings.warn(
            ("Series has DatetimeIndex index but no frequency. "
             "Index is overwritten with a RangeIndex of step 1.")
        )
        y_index = pd.RangeIndex(
                      start = 0,
                      stop  = len(y),
                      step  = 1
                  )
    else:
        warnings.warn(
            ("Series has no DatetimeIndex nor RangeIndex index. "
             "Index is overwritten with a RangeIndex.")
        )
        y_index = pd.RangeIndex(
                      start = 0,
                      stop  = len(y),
                      step  = 1
                  )

    y_values = y.to_numpy(copy=True) if return_values else None

    return y_values, y_index


def preprocess_last_window(
    last_window: Union[pd.Series, pd.DataFrame],
    return_values: bool=True
 ) -> Tuple[np.ndarray, pd.Index]:
    """
    Return values and index of series separately. Index is overwritten 
    according to the next rules:
    
    - If index is of type `DatetimeIndex` and has frequency, nothing is 
    changed.
    - If index is of type `RangeIndex`, nothing is changed.
    - If index is of type `DatetimeIndex` but has no frequency, a 
    `RangeIndex` is created.
    - If index is not of type `DatetimeIndex`, a `RangeIndex` is created.
    
    Parameters
    ----------
    last_window : pandas Series, pandas DataFrame
        Time series values.
    return_values : bool, default `True`
        If `True` return the values of `last_window` as numpy ndarray. This option 
        is intended to avoid copying data when it is not necessary.

    Returns
    -------
    last_window_values : numpy ndarray
        Numpy array with values of `last_window`.
    last_window_index : pandas Index
        Index of `last_window` modified according to the rules.
    
    """
    
    if isinstance(last_window.index, pd.DatetimeIndex) and last_window.index.freq is not None:
        last_window_index = last_window.index
    elif isinstance(last_window.index, pd.RangeIndex):
        last_window_index = last_window.index
    elif isinstance(last_window.index, pd.DatetimeIndex) and last_window.index.freq is None:
        warnings.warn(
            ("`last_window` has DatetimeIndex index but no frequency. "
             "Index is overwritten with a RangeIndex of step 1.")
        )
        last_window_index = pd.RangeIndex(
                                start = 0,
                                stop  = len(last_window),
                                step  = 1
                            )
    else:
        warnings.warn(
            ("`last_window` has no DatetimeIndex nor RangeIndex index. "
             "Index is overwritten with a RangeIndex.")
        )
        last_window_index = pd.RangeIndex(
                                start = 0,
                                stop  = len(last_window),
                                step  = 1
                            )

    last_window_values = last_window.to_numpy(copy=True) if return_values else None

    return last_window_values, last_window_index


def preprocess_exog(
    exog: Union[pd.Series, pd.DataFrame],
    return_values: bool=True
) -> Tuple[Union[None, np.ndarray], pd.Index]:
    """
    Return values and index of series or data frame separately. Index is
    overwritten  according to the next rules:
    
    - If index is of type `DatetimeIndex` and has frequency, nothing is 
    changed.
    - If index is of type `RangeIndex`, nothing is changed.
    - If index is of type `DatetimeIndex` but has no frequency, a 
    `RangeIndex` is created.
    - If index is not of type `DatetimeIndex`, a `RangeIndex` is created.

    Parameters
    ----------
    exog : pandas Series, pandas DataFrame
        Exogenous variables.
    return_values : bool, default `True`
        If `True` return the values of `exog` as numpy ndarray. This option is 
        intended to avoid copying data when it is not necessary.

    Returns
    -------
    exog_values : None, numpy ndarray
        Numpy array with values of `exog`.
    exog_index : pandas Index
        Index of `exog` modified according to the rules.
    
    """
    
    if isinstance(exog.index, pd.DatetimeIndex) and exog.index.freq is not None:
        exog_index = exog.index
    elif isinstance(exog.index, pd.RangeIndex):
        exog_index = exog.index
    elif isinstance(exog.index, pd.DatetimeIndex) and exog.index.freq is None:
        warnings.warn(
            ("`exog` has DatetimeIndex index but no frequency. "
             "Index is overwritten with a RangeIndex of step 1.")
        )
        exog_index = pd.RangeIndex(
                         start = 0,
                         stop  = len(exog),
                         step  = 1
                     )

    else:
        warnings.warn(
            ("`exog` has no DatetimeIndex nor RangeIndex index. "
             "Index is overwritten with a RangeIndex.")
        )
        exog_index = pd.RangeIndex(
                         start = 0,
                         stop  = len(exog),
                         step  = 1
                     )

    exog_values = exog.to_numpy(copy=True) if return_values else None

    return exog_values, exog_index


def cast_exog_dtypes(
    exog: Union[pd.Series, pd.DataFrame],
    exog_dtypes: dict,
) -> Union[pd.Series, pd.DataFrame]: # pragma: no cover
    """
    Cast `exog` to a specified types. This is done because, for a forecaster to 
    accept a categorical exog, it must contain only integer values. Due to the 
    internal modifications of numpy, the values may be casted to `float`, so 
    they have to be re-converted to `int`.

    - If `exog` is a pandas Series, `exog_dtypes` must be a dict with a 
    single value.
    - If `exog_dtypes` is `category` but the current type of `exog` is `float`, 
    then the type is cast to `int` and then to `category`. 

    Parameters
    ----------
    exog : pandas Series, pandas DataFrame
        Exogenous variables.
    exog_dtypes: dict
        Dictionary with name and type of the series or data frame columns.

    Returns
    -------
    exog : pandas Series, pandas DataFrame
        Exogenous variables casted to the indicated dtypes.

    """

    # Remove keys from exog_dtypes not in exog.columns
    exog_dtypes = {k:v for k, v in exog_dtypes.items() if k in exog.columns}
    
    if isinstance(exog, pd.Series) and exog.dtypes != list(exog_dtypes.values())[0]:
        exog = exog.astype(list(exog_dtypes.values())[0])
    elif isinstance(exog, pd.DataFrame):
        for col, initial_dtype in exog_dtypes.items():
            if exog[col].dtypes != initial_dtype:
                if initial_dtype == "category" and exog[col].dtypes==float:
                    exog[col] = exog[col].astype(int).astype("category")
                else:
                    exog[col] = exog[col].astype(initial_dtype)

    return exog


def exog_to_direct(
    exog: Union[pd.Series, pd.DataFrame],
    steps: int
)-> pd.DataFrame:
    """
    Transforms `exog` to a pandas DataFrame with the shape needed for Direct
    forecasting.
    
    Parameters
    ----------
    exog : pandas Series, pandas DataFrame
        Exogenous variables.
    steps : int.
        Number of steps that will be predicted using exog.

    Returns
    -------
    exog_transformed : pandas DataFrame
        Exogenous variables transformed.
    
    """

    if not isinstance(exog, (pd.Series, pd.DataFrame)):
        raise TypeError(f"`exog` must be a pandas Series or DataFrame. Got {type(exog)}.")

    if isinstance(exog, pd.Series):
        exog = exog.to_frame()

    n_rows = len(exog)
    exog_idx = exog.index
    exog_transformed = []

    for i in range(steps):
        exog_column_transformed = exog.iloc[i : n_rows - (steps - 1 - i), ]
        exog_column_transformed.index = pd.RangeIndex(len(exog_column_transformed))
        exog_column_transformed.columns = [f"{col}_step_{i+1}" 
                                           for col in exog_column_transformed.columns]
        exog_transformed.append(exog_column_transformed)

    if len(exog_transformed) > 1:
        exog_transformed = pd.concat(exog_transformed, axis=1, copy=False)
    else:
        exog_transformed = exog_column_transformed

    exog_transformed.index = exog_idx[-len(exog_transformed):]
    
    return exog_transformed


def exog_to_direct_numpy(
    exog: np.ndarray,
    steps: int
)-> np.ndarray:
    """
    Transforms `exog` to numpy ndarray with the shape needed for Direct
    forecasting.
    
    Parameters
    ----------
    exog : numpy ndarray, shape(samples,)
        Exogenous variables.
    steps : int.
        Number of steps that will be predicted using exog.

    Returns
    -------
    exog_transformed : numpy ndarray
        Exogenous variables transformed.

    """

    if not isinstance(exog, np.ndarray):
        raise TypeError(f"`exog` must be a numpy ndarray. Got {type(exog)}.")

    if exog.ndim == 1:
        exog = np.expand_dims(exog, axis=1)

    n_rows = len(exog)
    exog_transformed = []

    for i in range(steps):
        exog_column_transformed = exog[i : n_rows - (steps - 1 - i)]
        exog_transformed.append(exog_column_transformed)

    if len(exog_transformed) > 1:
        exog_transformed = np.concatenate(exog_transformed, axis=1)
    else:
        exog_transformed = exog_column_transformed.copy()
    
    return exog_transformed


def expand_index(
    index: Union[pd.Index, None], 
    steps: int
) -> pd.Index:
    """
    Create a new index of length `steps` starting at the end of the index.
    
    Parameters
    ----------
    index : pandas Index, None
        Original index.
    steps : int
        Number of steps to expand.

    Returns
    -------
    new_index : pandas Index
        New index.

    """
    
    if isinstance(index, pd.Index):
        
        if isinstance(index, pd.DatetimeIndex):
            new_index = pd.date_range(
                            start   = index[-1] + index.freq,
                            periods = steps,
                            freq    = index.freq
                        )
        elif isinstance(index, pd.RangeIndex):
            new_index = pd.RangeIndex(
                            start = index[-1] + 1,
                            stop  = index[-1] + 1 + steps
                        )
        else:
            raise TypeError(
                "Argument `index` must be a pandas DatetimeIndex or RangeIndex."
            )
    else:
        new_index = pd.RangeIndex(
                        start = 0,
                        stop  = steps
                    )
    
    return new_index


def transform_series(
    series: pd.Series,
    transformer,
    fit: bool=False,
    inverse_transform: bool=False
) -> Union[pd.Series, pd.DataFrame]:
    """      
    Transform raw values of pandas Series with a scikit-learn alike transformer
    (preprocessor). The transformer used must have the following methods: fit, 
    transform, fit_transform and inverse_transform. ColumnTransformers are not 
    allowed since they do not have inverse_transform method.

    Parameters
    ----------
    series : pandas Series
        Series to be transformed.
    transformer : scikit-learn alike transformer (preprocessor).
        scikit-learn alike transformer (preprocessor) with methods: fit, transform,
        fit_transform and inverse_transform. ColumnTransformers are not allowed 
        since they do not have inverse_transform method.
    fit : bool, default `False`
        Train the transformer before applying it.
    inverse_transform : bool, default `False`
        Transform back the data to the original representation.

    Returns
    -------
    series_transformed : pandas Series, pandas DataFrame
        Transformed Series. Depending on the transformer used, the output may 
        be a Series or a DataFrame.

    """
    
    if not isinstance(series, pd.Series):
        raise TypeError(
            (f"`series` argument must be a pandas Series. Got {type(series)}.")
        )
        
    if transformer is None:
        return series

    if series.name is None:
        series.name = 'no_name'
        
    data = series.to_frame()

    if fit and hasattr(transformer, 'fit'):
        transformer.fit(data)

    # If argument feature_names_in_ exits, is overwritten to allow using the 
    # transformer on other series than those that were passed during fit.
    if hasattr(transformer, 'feature_names_in_') and transformer.feature_names_in_[0] != data.columns[0]:
        transformer = deepcopy(transformer)
        transformer.feature_names_in_ = np.array([data.columns[0]], dtype=object)

    if inverse_transform:
        values_transformed = transformer.inverse_transform(data)
    else:
        values_transformed = transformer.transform(data)   

    if hasattr(values_transformed, 'toarray'):
        # If the returned values are in sparse matrix format, it is converted to dense array.
        values_transformed = values_transformed.toarray()
    
    if isinstance(values_transformed, np.ndarray) and values_transformed.shape[1] == 1:
        series_transformed = pd.Series(
                                 data  = values_transformed.flatten(),
                                 index = data.index,
                                 name  = data.columns[0]
                             )
    elif isinstance(values_transformed, pd.DataFrame) and values_transformed.shape[1] == 1:
        series_transformed = values_transformed.squeeze()
    else:
        series_transformed = pd.DataFrame(
                                 data    = values_transformed,
                                 index   = data.index,
                                 columns = transformer.get_feature_names_out()
                             )

    return series_transformed


def transform_dataframe(
    df: pd.DataFrame,
    transformer,
    fit: bool=False,
    inverse_transform: bool=False
) -> pd.DataFrame:
    """      
    Transform raw values of pandas DataFrame with a scikit-learn alike
    transformer, preprocessor or ColumnTransformer. `inverse_transform` is not 
    available when using ColumnTransformers.

    Parameters
    ----------
    df : pandas DataFrame
        DataFrame to be transformed.
    transformer : scikit-learn alike transformer, preprocessor or ColumnTransformer.
        scikit-learn alike transformer, preprocessor or ColumnTransformer.
    fit : bool, default `False`
        Train the transformer before applying it.
    inverse_transform : bool, default `False`
        Transform back the data to the original representation. This is not available
        when using transformers of class scikit-learn ColumnTransformers.

    Returns
    -------
    df_transformed : pandas DataFrame
        Transformed DataFrame.

    """
    
    if not isinstance(df, pd.DataFrame):
        raise TypeError(
            f"`df` argument must be a pandas DataFrame. Got {type(df)}"
        )

    if transformer is None:
        return df

    if inverse_transform and isinstance(transformer, ColumnTransformer):
        raise Exception(
            "`inverse_transform` is not available when using ColumnTransformers."
        )
 
    if not inverse_transform:
        if fit:
            values_transformed = transformer.fit_transform(df)
        else:
            values_transformed = transformer.transform(df)
    else:
        values_transformed = transformer.inverse_transform(df)

    if hasattr(values_transformed, 'toarray'):
        # If the returned values are in sparse matrix format, it is converted to dense
        values_transformed = values_transformed.toarray()

    if hasattr(transformer, 'get_feature_names_out'):
        feature_names_out = transformer.get_feature_names_out()
    elif hasattr(transformer, 'categories_'):   
        feature_names_out = transformer.categories_
    else:
        feature_names_out = df.columns

    df_transformed = pd.DataFrame(
                         data    = values_transformed,
                         index   = df.index,
                         columns = feature_names_out
                     )

    return df_transformed


def save_forecaster(
    forecaster: object, 
    file_name: str,
    save_custom_functions: bool=True, 
    verbose: bool=True
) -> None:
    """
    Save forecaster model using joblib. If custom functions are used to create
    predictors or weights, they are saved as .py files.

    Parameters
    ----------
    forecaster : Forecaster
        Forecaster created with skforecast library.
    file_name : str
        File name given to the object.
    save_custom_functions : bool, default `True`
        If True, save custom functions used in the forecaster (fun_predictors and
        weight_func) as .py files. Custom functions need to be available in the
        environment where the forecaster is going to be loaded.
    verbose : bool, default `True`
        Print summary about the forecaster saved.

    Returns
    -------
    None

    """

    # Save forecaster
    joblib.dump(forecaster, filename=file_name)

    if save_custom_functions:
        # Save custom functions to create predictors
        if hasattr(forecaster, 'fun_predictors') and forecaster.fun_predictors is not None:
            file_name = forecaster.fun_predictors.__name__ + '.py'
            with open(file_name, 'w') as file:
                file.write(inspect.getsource(forecaster.fun_predictors))

        # Save custom functions to create weights
        if hasattr(forecaster, 'weight_func') and forecaster.weight_func is not None:
            if isinstance(forecaster.weight_func, dict):
                for fun in set(forecaster.weight_func.values()):
                    file_name = fun.__name__ + '.py'
                    with open(file_name, 'w') as file:
                        file.write(inspect.getsource(fun))
            else:
                file_name = forecaster.weight_func.__name__ + '.py'
                with open(file_name, 'w') as file:
                    file.write(inspect.getsource(forecaster.weight_func))
    else:
        if ((hasattr(forecaster, 'fun_predictors') and forecaster.fun_predictors is not None)
          or (hasattr(forecaster, 'weight_func') and forecaster.weight_func is not None)):
            warnings.warn(
                ("Custom functions used to create predictors or weights are not saved. "
                 "To save them, set `save_custom_functions` to `True`.")
            )

    if verbose:
        forecaster.summary()


def load_forecaster(
    file_name: str,
    verbose: bool=True
) -> object:
    """
    Load forecaster model using joblib. If the forecaster was saved with custom
    functions to create predictors or weights, these functions must be available
    in the environment where the forecaster is going to be loaded.

    Parameters
    ----------
    file_name: str
        Object file name.
    verbose: bool, default `True`
        Print summary about the forecaster loaded.

    Returns
    -------
    forecaster: Forecaster
        Forecaster created with skforecast library.
    
    """

    forecaster = joblib.load(filename=file_name)

    skforecast_v = skforecast.__version__
    forecaster_v = forecaster.skforecast_version

    if forecaster_v != skforecast_v:
        warnings.warn(
            (f"The skforecast version installed in the environment differs "
             f"from the version used to create the forecaster.\n"
             f"    Installed Version  : {skforecast_v}\n"
             f"    Forecaster Version : {forecaster_v}\n"
             f"This may create incompatibilities when using the library."),
             SkforecastVersionWarning
        )

    if verbose:
        forecaster.summary()

    return forecaster


def _find_optional_dependency(
    package_name: str, 
    optional_dependencies: dict=optional_dependencies
) -> Tuple[str, str]:
    """
    Find if a package is an optional dependency. If True, find the version and 
    the extension it belongs to.

    Parameters
    ----------
    package_name : str
        Name of the package to check.
    optional_dependencies : dict, default `optional_dependencies`
        Skforecast optional dependencies.

    Returns
    -------
    extra: str
        Name of the extra extension where the optional dependency is needed.
    package_version: srt
        Name and versions of the dependency.

    """

    for extra, packages in optional_dependencies.items():
        package_version = [package for package in packages if package_name in package]
        if package_version:
            return extra, package_version[0]


def check_optional_dependency(
    package_name: str
) -> None:
    """
    Check if an optional dependency is installed, if not raise an ImportError  
    with installation instructions.

    Parameters
    ----------
    package_name : str
        Name of the package to check.

    Returns
    -------
    None
    
    """

    if importlib.util.find_spec(package_name) is None:
        try:
            extra, package_version = _find_optional_dependency(package_name=package_name)
            msg = (
                f"\n'{package_name}' is an optional dependency not included in the default "
                f"skforecast installation. Please run: `pip install \"{package_version}\"` to install it."
                f"\n\nAlternately, you can install it by running `pip install skforecast[{extra}]`"
            )
        except:
            msg = f"\n'{package_name}' is needed but not installed. Please install it."
        
        raise ImportError(msg)


def multivariate_time_series_corr(
    time_series: pd.Series,
    other: pd.DataFrame,
    lags: Union[int, list, np.array],
    method: str='pearson'
)-> pd.DataFrame:
    """
    Compute correlation between a time_series and the lagged values of other 
    time series. 

    Parameters
    ----------
    time_series : pandas Series
        Target time series.
    other : pandas DataFrame
        Time series whose lagged values are correlated to `time_series`.
    lags : int, list, numpy ndarray
        Lags to be included in the correlation analysis.
    method : str, default 'pearson'
        - 'pearson': standard correlation coefficient.
        - 'kendall': Kendall Tau correlation coefficient.
        - 'spearman': Spearman rank correlation.

    Returns
    -------
    corr : pandas DataFrame
        Correlation values.

    """

    if not len(time_series) == len(other):
        raise ValueError("`time_series` and `other` must have the same length.")

    if not (time_series.index == other.index).all():
        raise ValueError("`time_series` and `other` must have the same index.")

    if isinstance(lags, int):
        lags = range(lags)

    corr = {}
    for col in other.columns:
        lag_values = {}
        for lag in lags:
            lag_values[lag] = other[col].shift(lag)

        lag_values = pd.DataFrame(lag_values)
        lag_values.insert(0, None, time_series)
        corr[col] = lag_values.corr(method=method).iloc[1:, 0]

    corr = pd.DataFrame(corr)
    corr.index = corr.index.astype('int64')
    corr.index.name = "lag"
    
    return corr


def check_backtesting_input(
    forecaster: object,
    steps: int,
    metric: Union[str, Callable, list],
    y: Optional[pd.Series]=None,
    series: Optional[Union[pd.DataFrame, dict]]=None,
    exog: Optional[Union[pd.Series, pd.DataFrame, dict]]=None,
    initial_train_size: Optional[int]=None,
    fixed_train_size: bool=True,
    gap: int=0,
    allow_incomplete_fold: bool=True,
    refit: Union[bool, int]=False,
    interval: Optional[list]=None,
    alpha: Optional[float]=None,
    n_boot: int=500,
    random_state: int=123,
    in_sample_residuals: bool=True,
    n_jobs: Union[int, str]='auto',
    verbose: bool=False,
    show_progress: bool=True,
    suppress_warnings: bool=False
) -> None:
    """
    This is a helper function to check most inputs of backtesting functions in 
    modules `model_selection`, `model_selection_multiseries` and 
    `model_selection_sarimax`.

    Parameters
    ----------
    forecaster : Forecaster
        Forecaster model.
    steps : int, list
        Number of future steps predicted.
    metric : str, Callable, list
        Metric used to quantify the goodness of fit of the model.
    y : pandas Series, default `None`
        Training time series for uni-series forecasters.
    series : pandas DataFrame, dict, default `None`
        Training time series for multi-series forecasters.
    exog : pandas Series, pandas DataFrame, dict, default `None`
        Exogenous variables.
    initial_train_size : int, default `None`
        Number of samples in the initial train split. If `None` and `forecaster` 
        is already trained, no initial train is done and all data is used to 
        evaluate the model.
    fixed_train_size : bool, default `True`
        If True, train size doesn't increase but moves by `steps` in each iteration.
    gap : int, default `0`
        Number of samples to be excluded after the end of each training set and 
        before the test set.
    allow_incomplete_fold : bool, default `True`
        Last fold is allowed to have a smaller number of samples than the 
        `test_size`. If `False`, the last fold is excluded.
    refit : bool, int, default `False`
        Whether to re-fit the forecaster in each iteration. If `refit` is an 
        integer, the Forecaster will be trained every that number of iterations.
    interval : list, default `None`
        Confidence of the prediction interval estimated. Sequence of percentiles
        to compute, which must be between 0 and 100 inclusive.
    alpha : float, default `None`
        The confidence intervals used in ForecasterSarimax are (1 - alpha) %. 
    n_boot : int, default `500`
        Number of bootstrapping iterations used to estimate prediction
        intervals.
    random_state : int, default `123`
        Sets a seed to the random generator, so that boot intervals are always 
        deterministic.
    in_sample_residuals : bool, default `True`
        If `True`, residuals from the training data are used as proxy of prediction 
        error to create prediction intervals.  If `False`, out_sample_residuals 
        are used if they are already stored inside the forecaster.
    n_jobs : int, 'auto', default `'auto'`
        The number of jobs to run in parallel. If `-1`, then the number of jobs is 
        set to the number of cores. If 'auto', `n_jobs` is set using the fuction
        skforecast.utils.select_n_jobs_fit_forecaster.
        **New in version 0.9.0**
    verbose : bool, default `False`
        Print number of folds and index of training and validation sets used 
        for backtesting.
    show_progress : bool, default `True`
        Whether to show a progress bar.
    suppress_warnings: bool, default `False`
        If `True`, skforecast warnings will be suppressed during the backtesting 
        process. See skforecast.exceptions.warn_skforecast_categories for more
        information.

    Returns
    -------
    None
    
    """

    forecasters_uni = [
        "ForecasterAutoreg",
        "ForecasterAutoregCustom",
        "ForecasterAutoregDirect",
        "ForecasterSarimax",
        "ForecasterEquivalentDate",
    ]
    forecasters_multi = [
        "ForecasterAutoregMultiVariate",
        "ForecasterRnn",
    ]
    forecasters_multi_dict = [
        "ForecasterAutoregMultiSeries",
        "ForecasterAutoregMultiSeriesCustom",
    ]

    forecaster_name = type(forecaster).__name__

    if forecaster_name in forecasters_uni:
        if not isinstance(y, pd.Series):
            raise TypeError("`y` must be a pandas Series.")
        data_name = 'y'
        data_length = len(y)

    elif forecaster_name in forecasters_multi:
        if not isinstance(series, pd.DataFrame):
            raise TypeError("`series` must be a pandas DataFrame.")
        data_name = 'series'
        data_length = len(series)
    
    elif forecaster_name in forecasters_multi_dict:
        if not isinstance(series, (pd.DataFrame, dict)):
            raise TypeError(
                (f"`series` must be a pandas DataFrame or a dict of DataFrames or Series. "
                 f"Got {type(series)}.")
            )
        
        data_name = 'series'
        if isinstance(series, dict):
            not_valid_series = [
                k 
                for k, v in series.items()
                if not isinstance(v, (pd.Series, pd.DataFrame))
            ]
            if not_valid_series:
                raise TypeError(
                    (f"If `series` is a dictionary, all series must be a named "
                     f"pandas Series or a pandas DataFrame with a single column. "
                     f"Review series: {not_valid_series}")
                )
            not_valid_index = [
                k 
                for k, v in series.items()
                if not isinstance(v.index, pd.DatetimeIndex)
            ]
            if not_valid_index:
                raise ValueError(
                    (f"If `series` is a dictionary, all series must have a Pandas "
                     f"DatetimeIndex as index with the same frequency. "
                     f"Review series: {not_valid_index}")
                )

            indexes_freq = [f'{v.index.freq}' for v in series.values()]
            indexes_freq = sorted(set(indexes_freq))
            if not len(indexes_freq) == 1:
                raise ValueError(
                    (f"If `series` is a dictionary, all series must have a Pandas "
                     f"DatetimeIndex as index with the same frequency. "
                     f"Found frequencies: {indexes_freq}")
                )
            data_length = max([len(series[serie]) for serie in series])
        else:
            data_length = len(series)

    if exog is not None:
        if forecaster_name in forecasters_multi_dict:
            if not isinstance(exog, (pd.Series, pd.DataFrame, dict)):
                raise TypeError(
                    (f"`exog` must be a pandas Series, DataFrame, dictionary of pandas "
                     f"Series/DataFrames or None. Got {type(exog)}.")
                )
            if isinstance(exog, dict):
                not_valid_exog = [
                    k 
                    for k, v in exog.items()
                    if not isinstance(v, (pd.Series, pd.DataFrame, type(None)))
                ]
                if not_valid_exog:
                    raise TypeError(
                        (f"If `exog` is a dictionary, All exog must be a named pandas "
                         f"Series, a pandas DataFrame or None. Review exog: {not_valid_exog}")
                    )
        else:
            if not isinstance(exog, (pd.Series, pd.DataFrame)):
                raise TypeError(
                    (f"`exog` must be a pandas Series, DataFrame or None. Got {type(exog)}.")
                )

    if not isinstance(steps, (int, np.integer)) or steps < 1:
        raise TypeError(
            f"`steps` must be an integer greater than or equal to 1. Got {steps}."
        )
    if not isinstance(gap, (int, np.integer)) or gap < 0:
        raise TypeError(
            f"`gap` must be an integer greater than or equal to 0. Got {gap}."
        )
    if not isinstance(metric, (str, Callable, list)):
        raise TypeError(
            (f"`metric` must be a string, a callable function, or a list containing "
             f"multiple strings and/or callables. Got {type(metric)}.")
        )

    if forecaster_name == "ForecasterEquivalentDate" and isinstance(
        forecaster.offset, pd.tseries.offsets.DateOffset
    ):
        pass
    elif initial_train_size is not None:
        if not isinstance(initial_train_size, (int, np.integer)):
            raise TypeError(
                (f"If used, `initial_train_size` must be an integer greater than the "
                 f"window_size of the forecaster. Got type {type(initial_train_size)}.")
            )
        if initial_train_size >= data_length:
            raise ValueError(
                (f"If used, `initial_train_size` must be an integer smaller "
                 f"than the length of `{data_name}` ({data_length}).")
            )    
        if initial_train_size < forecaster.window_size:
            raise ValueError(
                (f"If used, `initial_train_size` must be an integer greater than "
                 f"the window_size of the forecaster ({forecaster.window_size}).")
            )
        if initial_train_size + gap >= data_length:
            raise ValueError(
                (f"The combination of initial_train_size {initial_train_size} and "
                 f"gap {gap} cannot be greater than the length of `{data_name}` "
                 f"({data_length}).")
            )
    else:
        if forecaster_name == 'ForecasterSarimax':
            raise ValueError(
                (f"`initial_train_size` must be an integer smaller than the "
                 f"length of `{data_name}` ({data_length}).")
            )
        else:
            if not forecaster.fitted:
                raise NotFittedError(
                    ("`forecaster` must be already trained if no `initial_train_size` "
                     "is provided.")
                )
            if refit:
                raise ValueError(
                    "`refit` is only allowed when `initial_train_size` is not `None`."
                )

    if not isinstance(fixed_train_size, bool):
        raise TypeError("`fixed_train_size` must be a boolean: `True`, `False`.")
    if not isinstance(allow_incomplete_fold, bool):
        raise TypeError("`allow_incomplete_fold` must be a boolean: `True`, `False`.")
    if not isinstance(refit, (bool, int, np.integer)) or refit < 0:
        raise TypeError(f"`refit` must be a boolean or an integer greater than 0. Got {refit}.")
    if not isinstance(n_boot, (int, np.integer)) or n_boot < 0:
        raise TypeError(f"`n_boot` must be an integer greater than 0. Got {n_boot}.")
    if not isinstance(random_state, (int, np.integer)) or random_state < 0:
        raise TypeError(f"`random_state` must be an integer greater than 0. Got {random_state}.")
    if not isinstance(in_sample_residuals, bool):
        raise TypeError("`in_sample_residuals` must be a boolean: `True`, `False`.")
    if not isinstance(n_jobs, int) and n_jobs != 'auto':
        raise TypeError(f"`n_jobs` must be an integer or `'auto'`. Got {n_jobs}.")
    if not isinstance(verbose, bool):
        raise TypeError("`verbose` must be a boolean: `True`, `False`.")
    if not isinstance(show_progress, bool):
        raise TypeError("`show_progress` must be a boolean: `True`, `False`.")
    if not isinstance(suppress_warnings, bool):
        raise TypeError("`suppress_warnings` must be a boolean: `True`, `False`.")

    if interval is not None or alpha is not None:
        check_interval(interval=interval, alpha=alpha)

    if not allow_incomplete_fold and data_length - (initial_train_size + gap) < steps:
        raise ValueError(
            (f"There is not enough data to evaluate {steps} steps in a single "
             f"fold. Set `allow_incomplete_fold` to `True` to allow incomplete folds.\n"
             f"    Data available for test : {data_length - (initial_train_size + gap)}\n"
             f"    Steps                   : {steps}")
        )

    return


def select_n_jobs_backtesting(
    forecaster: object,
    refit: Union[bool, int]
) -> int:
    """
    Select the optimal number of jobs to use in the backtesting process. This
    selection is based on heuristics and is not guaranteed to be optimal.

    The number of jobs is chosen as follows:

    - If `refit` is an integer, then n_jobs=1. This is because parallelization doesn't 
    work with intermittent refit.
    - If forecaster is 'ForecasterAutoreg' or 'ForecasterAutoregCustom' and
    regressor is a linear regressor, then n_jobs=1.
    - If forecaster is 'ForecasterAutoreg' or 'ForecasterAutoregCustom',
    regressor is not a linear regressor and refit=`True`, then
    n_jobs=cpu_count().
    - If forecaster is 'ForecasterAutoreg' or 'ForecasterAutoregCustom',
    regressor is not a linear regressor and refit=`False`, then
    n_jobs=1.
    - If forecaster is 'ForecasterAutoregDirect' or 'ForecasterAutoregMultiVariate'
    and refit=`True`, then n_jobs=cpu_count().
    - If forecaster is 'ForecasterAutoregDirect' or 'ForecasterAutoregMultiVariate'
    and refit=`False`, then n_jobs=1.
    - If forecaster is 'ForecasterAutoregMultiSeries' or 
    'ForecasterAutoregMultiSeriesCustom', then n_jobs=cpu_count().
    - If forecaster is 'ForecasterSarimax' or 'ForecasterEquivalentDate', 
    then n_jobs=1.

    Parameters
    ----------
    forecaster : Forecaster
        Forecaster model. ForecasterAutoreg, ForecasterAutoregCustom, 
        ForecasterAutoregDirect, ForecasterAutoregMultiSeries, 
        ForecasterAutoregMultiSeriesCustom, ForecasterAutoregMultiVariate.
    refit : bool, int
        If the forecaster is refitted during the backtesting process.

    Returns
    -------
    n_jobs : int
        The number of jobs to run in parallel.
    
    """

    forecaster_name = type(forecaster).__name__

    if isinstance(forecaster.regressor, sklearn.pipeline.Pipeline):
        regressor_name = type(forecaster.regressor[-1]).__name__
    else:
        regressor_name = type(forecaster.regressor).__name__

    linear_regressors = [
        regressor_name
        for regressor_name in dir(sklearn.linear_model)
        if not regressor_name.startswith('_')
    ]
    
    refit = False if refit == 0 else refit
    if not isinstance(refit, bool) and refit != 1:
        n_jobs = 1
    else:
        if forecaster_name in ['ForecasterAutoreg', 'ForecasterAutoregCustom']:
            if regressor_name in linear_regressors:
                n_jobs = 1
            else:
                n_jobs = joblib.cpu_count() if refit else 1
        elif forecaster_name in ['ForecasterAutoregDirect', 'ForecasterAutoregMultiVariate']:
            n_jobs = 1
        elif forecaster_name in ['ForecasterAutoregMultiSeries', 'ForecasterAutoregMultiSeriesCustom']:
            n_jobs = joblib.cpu_count()
        elif forecaster_name in ['ForecasterSarimax', 'ForecasterEquivalentDate']:
            n_jobs = 1
        else:
            n_jobs = 1

    return n_jobs


def select_n_jobs_fit_forecaster(
    forecaster_name: str,
    regressor_name: str,
) -> int:
    """
    Select the optimal number of jobs to use in the fitting process. This
    selection is based on heuristics and is not guaranteed to be optimal. 
    
    The number of jobs is chosen as follows:
    
    - If forecaster_name is 'ForecasterAutoregDirect' or 'ForecasterAutoregMultiVariate'
    and regressor_name is a linear regressor, then n_jobs=1, otherwise n_jobs=cpu_count().
    
    Parameters
    ----------
    forecaster_name : str
        The type of Forecaster.
    regressor_name : str
        The type of regressor.

    Returns
    -------
    n_jobs : int
        The number of jobs to run in parallel.
    
    """

    linear_regressors = [
        regressor_name
        for regressor_name in dir(sklearn.linear_model)
        if not regressor_name.startswith('_')
    ]

    if forecaster_name in ['ForecasterAutoregDirect', 
                           'ForecasterAutoregMultiVariate']:
        if regressor_name in linear_regressors:
            n_jobs = 1
        else:
            n_jobs = joblib.cpu_count()
    else:
        n_jobs = 1

    return n_jobs


def check_preprocess_series(
    series: Union[pd.DataFrame, dict],
) -> Tuple[dict, pd.Index]:
    """
    Check and preprocess `series` argument in `ForecasterAutoregMultiSeries` and
    `ForecasterAutoregMultiSeriesCustom` classes.

    - If `series` is a pandas DataFrame, it is converted to a dict of pandas 
    Series and index is overwritten according to the rules of preprocess_y.
    - If `series` is a dict, all values are converted to pandas Series. Checks
    if all index are pandas DatetimeIndex and, at least, one Series has a non-null
    frequency. No multiple frequency is allowed.

    Parameters
    ----------
    series : pandas DataFrame, dict
        Training time series.

    Returns
    -------
    series_dict : dict
        Dictionary with the series used during training.
    series_indexes : dict
        Dictionary with the index of each series.
    
    """

    if isinstance(series, pd.DataFrame):

        _, series_index = preprocess_y(y=series, return_values=False)
        series = series.copy()
        series.index = series_index
        series_dict = series.to_dict("series")

    elif isinstance(series, dict):

        not_valid_series = [
            k 
            for k, v in series.items()
            if not isinstance(v, (pd.Series, pd.DataFrame))
        ]
        if not_valid_series:
            raise TypeError(
                (f"If `series` is a dictionary, all series must be a named "
                 f"pandas Series or a pandas DataFrame with a single column. "
                 f"Review series: {not_valid_series}")
            )

        series_dict = {
            k: v.copy()
            for k, v in series.items()
        }

        for k, v in series_dict.items():
            if isinstance(v, pd.DataFrame):
                if v.shape[1] != 1:
                    raise ValueError(
                        (f"If `series` is a dictionary, all series must be a named "
                         f"pandas Series or a pandas DataFrame with a single column. "
                         f"Review series: '{k}'")
                    )
                series_dict[k] = v.iloc[:, 0]

            series_dict[k].name = k

        not_valid_index = [
            k 
            for k, v in series_dict.items()
            if not isinstance(v.index, pd.DatetimeIndex)
        ]
        if not_valid_index:
            raise TypeError(
                (f"If `series` is a dictionary, all series must have a Pandas "
                 f"DatetimeIndex as index with the same frequency. "
                 f"Review series: {not_valid_index}")
            )

        indexes_freq = [f"{v.index.freq}" for v in series_dict.values()]
        indexes_freq = sorted(set(indexes_freq))
        if not len(indexes_freq) == 1:
            raise ValueError(
                (f"If `series` is a dictionary, all series must have a Pandas "
                 f"DatetimeIndex as index with the same frequency. "
                 f"Found frequencies: {indexes_freq}")
            )
    else:
        raise TypeError(
            (f"`series` must be a pandas DataFrame or a dict of DataFrames or Series. "
             f"Got {type(series)}.")
        )

    for k, v in series_dict.items():
        if np.isnan(v).all():
            raise ValueError(f"All values of series '{k}' are NaN.")

    series_indexes = {
        k: v.index
        for k, v in series_dict.items()
    }

    return series_dict, series_indexes


def check_preprocess_exog_multiseries(
    input_series_is_dict: bool,
    series_indexes: dict,
    series_col_names: list,
    exog: Union[pd.Series, pd.DataFrame, dict],
    exog_dict: dict,
) -> Tuple[dict, list]:
    """
    Check and preprocess `exog` argument in `ForecasterAutoregMultiSeries` and
    `ForecasterAutoregMultiSeriesCustom` classes.

    - If input series is a pandas DataFrame (input_series_is_dict = False),  
    checks that input exog (pandas Series, DataFrame or dict) has the same index 
    (type, length and frequency). Index is overwritten according to the rules 
    of preprocess_exog. Create a dict of exog with the same keys as series.
    - If input series is a dict (input_series_is_dict = True), then input 
    exog must be a dict. Check exog has a pandas DatetimeIndex and convert all
    values to pandas DataFrames.

    Parameters
    ----------
    input_series_is_dict : bool
        Indicates if input series argument is a dict.
    series_indexes : dict
        Dictionary with the index of each series.
    series_col_names : list
        Names of the series (levels) used during training.
    exog : pandas Series, pandas DataFrame, dict
        Exogenous variable/s used during training.
    exog_dict : dict
        Dictionary with the exogenous variable/s used during training.

    Returns
    -------
    exog_dict : dict
        Dictionary with the exogenous variable/s used during training.
    exog_col_names : list
        Names of the exogenous variables used during training.
    
    """

    if not isinstance(exog, (pd.Series, pd.DataFrame, dict)):
        raise TypeError(
            (f"`exog` must be a pandas Series, DataFrame, dictionary of pandas "
             f"Series/DataFrames or None. Got {type(exog)}.")
        )

    if not input_series_is_dict:
        # If input series is a pandas DataFrame, all index are the same.
        # Select the first index to check exog
        series_index = series_indexes[series_col_names[0]]

    if isinstance(exog, (pd.Series, pd.DataFrame)): 

        if input_series_is_dict:
            raise TypeError(
                (f"`exog` must be a dict of DataFrames or Series if "
                 f"`series` is a dict. Got {type(exog)}.")
            )

        _, exog_index = preprocess_exog(exog=exog, return_values=False)
        exog = exog.copy().to_frame() if isinstance(exog, pd.Series) else exog.copy()
        exog.index = exog_index

        if len(exog) != len(series_index):
            raise ValueError(
                (f"`exog` must have same number of samples as `series`. "
                 f"length `exog`: ({len(exog)}), length `series`: ({len(series_index)})")
            )

        if not (exog_index == series_index).all():
            raise ValueError(
                ("Different index for `series` and `exog`. They must be equal "
                 "to ensure the correct alignment of values.")
            )

        exog_dict = {serie: exog for serie in series_col_names}

    else:

        not_valid_exog = [
            k 
            for k, v in exog.items()
            if not isinstance(v, (pd.Series, pd.DataFrame, type(None)))
        ]
        if not_valid_exog:
            raise TypeError(
                (f"If `exog` is a dictionary, all exog must be a named pandas "
                 f"Series, a pandas DataFrame or None. Review exog: {not_valid_exog}")
            )

        # Only elements already present in exog_dict are updated
        exog_dict.update(
            (k, v.copy())
            for k, v in exog.items() 
            if k in exog_dict and v is not None
        )

        series_not_in_exog = set(series_col_names) - set(exog.keys())
        if series_not_in_exog:
            warnings.warn(
                (f"{series_not_in_exog} not present in `exog`. All values "
                 f"of the exogenous variables for these series will be NaN."),
                 MissingExogWarning
            )

        for k, v in exog_dict.items():
            if v is not None:
                check_exog(exog=v, allow_nan=True)
                if isinstance(v, pd.Series):
                    v = v.to_frame()
                exog_dict[k] = v

        if not input_series_is_dict:
            for k, v in exog_dict.items():
                if v is not None:
                    if len(v) != len(series_index):
                        raise ValueError(
                            (f"`exog` for series '{k}' must have same number of "
                             f"samples as `series`. length `exog`: ({len(v)}), "
                             f"length `series`: ({len(series_index)})")
                        )

                    _, v_index = preprocess_exog(exog=v, return_values=False)
                    exog_dict[k].index = v_index
                    if not (exog_dict[k].index == series_index).all():
                        raise ValueError(
                            (f"Different index for series '{k}' and its exog. "
                             f"When `series` is a pandas DataFrame, they must be "
                             f"equal to ensure the correct alignment of values.")
                        )
        else:
            not_valid_index = [
                k
                for k, v in exog_dict.items()
                if v is not None and not isinstance(v.index, pd.DatetimeIndex)
            ]
            if not_valid_index:
                raise TypeError(
                    (f"All exog must have a Pandas DatetimeIndex as index with the "
                     f"same frequency. Check exog for series: {not_valid_index}")
                )

    exog_col_names = list(
        set(
            column
            for df in exog_dict.values()
            if df is not None
            for column in df.columns.to_list()
        )
    )

    # Check that all exog have the same dtypes for common columns
    exog_dtype_dict = {col_name: set() 
                       for col_name in exog_col_names}
    for v in exog_dict.values():
        if v is not None:
            for col_name in v.columns:
                exog_dtype_dict[col_name].add(v[col_name].dtype.name)

    for col_name, dtypes in exog_dtype_dict.items():
        if len(dtypes) > 1:
            raise TypeError(
                (f"Column '{col_name}' has different dtypes in different exog "
                 f"DataFrames or Series.")
            )

    if len(set(exog_col_names) - set(series_col_names)) != len(exog_col_names):
        raise ValueError(
            (f"`exog` cannot contain a column named the same as one of the "
             f"series (column names of series).\n"
             f"    `series` columns : {series_col_names}.\n"
             f"    `exog`   columns : {exog_col_names}.")
        )

    return exog_dict, exog_col_names


def align_series_and_exog_multiseries(
    series_dict: dict,
    input_series_is_dict: bool,
    exog_dict: dict=None
) -> Tuple[Union[pd.Series, pd.DataFrame], Union[pd.Series, pd.DataFrame]]:
    """
    Align series and exog according to their index. If needed, reindexing is
    applied. Heading and trailing NaNs are removed from all series in 
    `series_dict`.

    - If input series is a pandas DataFrame (input_series_is_dict = False),  
    input exog (pandas Series, DataFrame or dict) must have the same index 
    (type, length and frequency). Reindexing is not applied.
    - If input series is a dict (input_series_is_dict = True), then input 
    exog must be a dict. Both must have a pandas DatetimeIndex, but can have 
    different lengths. Reindexing is applied.

    Parameters
    ----------
    series_dict : dict
        Dictionary with the series used during training.
    input_series_is_dict : bool
        Indicates if input series argument is a dict.
    exog_dict : dict, default `None`
        Dictionary with the exogenous variable/s used during training.

    Returns
    -------
    series_dict : dict
        Dictionary with the series used during training.
    exog_dict : dict
        Dictionary with the exogenous variable/s used during training.
    
    """

    for k in series_dict.keys():

        first_valid_index = series_dict[k].first_valid_index()
        last_valid_index = series_dict[k].last_valid_index()

        series_dict[k] = series_dict[k].loc[first_valid_index : last_valid_index]

        if exog_dict[k] is not None:
            if input_series_is_dict:
                index_intersection = (
                    series_dict[k].index.intersection(exog_dict[k].index)
                )
                if len(index_intersection) == 0:
                    warnings.warn(
                        (f"Series '{k}' and its `exog` do not have the same index. "
                         f"All exog values will be NaN for the period of the series."),
                         MissingValuesWarning
                    )
                elif len(index_intersection) != len(series_dict[k]):
                    warnings.warn(
                        (f"Series '{k}' and its `exog` do not have the same length. "
                         f"Exog values will be NaN for the not matched period of the series."),
                         MissingValuesWarning
                    )  
                exog_dict[k] = exog_dict[k].loc[index_intersection]
                if len(index_intersection) != len(series_dict[k]):
                    exog_dict[k] = exog_dict[k].reindex(
                                       series_dict[k].index, 
                                       fill_value = np.nan
                                   )
            else:
                exog_dict[k] = exog_dict[k].loc[first_valid_index : last_valid_index]

    return series_dict, exog_dict<|MERGE_RESOLUTION|>--- conflicted
+++ resolved
@@ -710,25 +710,16 @@
         check_interval(interval=interval, alpha=alpha)
     
     if forecaster_name in ['ForecasterAutoregMultiSeries', 
-<<<<<<< HEAD
-                           'ForecasterAutoregMultiSeriesCustom']:
-        if not isinstance(levels, (str, list)):
-=======
                            'ForecasterAutoregMultiSeriesCustom',
                            'ForecasterRnn']:
         if not isinstance(levels, (type(None), str, list)):
->>>>>>> e22803aa
             raise TypeError(
                 ("`levels` must be a `list` of column names, a `str` of a "
                  "column name or `None`.")
             )
         
-<<<<<<< HEAD
-        if len(set(levels) - set(series_col_names)) != 0:
-=======
         levels_to_check = levels_forecaster if forecaster_name == 'ForecasterRnn' else series_col_names
         if len(set(levels) - set(levels_to_check)) != 0:
->>>>>>> e22803aa
             raise ValueError(
                 (f"`levels` names must be included in the series used during fit "
                  f"({levels_to_check}). Got {levels}.")
