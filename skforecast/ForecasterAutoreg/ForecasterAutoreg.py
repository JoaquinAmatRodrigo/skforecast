--- conflicted
+++ resolved
@@ -110,8 +110,6 @@
         index. For example, a function that assigns a lower weight to certain dates.
         Ignored if `regressor` does not have the argument `sample_weight` in its `fit`
         method. The resulting `sample_weight` cannot have negative values.
-<<<<<<< HEAD
-=======
     differentiation : int, default `None`
         Order of differencing applied to the time series before training the forecaster.
         If `None`, no differencing is applied. The order of differentiation is the number
@@ -130,7 +128,6 @@
         discretize residuals into k bins according to the predicted values each
         residual is associated with. Argument `encode` is always set to `ordinal`.
         **New in version 0.12.0**
->>>>>>> e22803aa
     source_code_weight_func : str
         Source code of the custom function used to create weights.
     differentiation : int
@@ -219,59 +216,32 @@
         forecaster_id: Optional[Union[str, int]]=None
     ) -> None:
         
-<<<<<<< HEAD
-        self.regressor               = regressor
-        self.transformer_y           = transformer_y
-        self.transformer_exog        = transformer_exog
-        self.weight_func             = weight_func
-        self.source_code_weight_func = None
-        self.differentiation         = differentiation
-        self.differentiator          = None
-        self.last_window             = None
-        self.index_type              = None
-        self.index_freq              = None
-        self.training_range          = None
-        self.included_exog           = False
-        self.exog_type               = None
-        self.exog_dtypes             = None
-        self.exog_col_names          = None
-        self.X_train_col_names       = None
-        self.in_sample_residuals     = None
-        self.out_sample_residuals    = None
-        self.fitted                  = False
-        self.creation_date           = pd.Timestamp.today().strftime('%Y-%m-%d %H:%M:%S')
-        self.fit_date                = None
-        self.skforecast_version      = skforecast.__version__
-        self.python_version          = sys.version.split(" ")[0]
-        self.forecaster_id           = forecaster_id
-=======
-        self.regressor                    = regressor
-        self.transformer_y                = transformer_y
-        self.transformer_exog             = transformer_exog
-        self.weight_func                  = weight_func
-        self.differentiation              = differentiation
-        self.differentiator               = None
-        self.source_code_weight_func      = None
-        self.last_window                  = None
-        self.index_type                   = None
-        self.index_freq                   = None
-        self.training_range               = None
-        self.included_exog                = False
-        self.exog_type                    = None
-        self.exog_dtypes                  = None
-        self.exog_col_names               = None
-        self.X_train_col_names            = None
-        self.in_sample_residuals          = None
-        self.out_sample_residuals         = None
-        self.in_sample_residuals_by_bin   = None
-        self.out_sample_residuals_by_bin  = None
-        self.fitted                       = False
-        self.creation_date                = pd.Timestamp.today().strftime('%Y-%m-%d %H:%M:%S')
-        self.fit_date                     = None
-        self.skforecast_version           = skforecast.__version__
-        self.python_version               = sys.version.split(" ")[0]
-        self.forecaster_id                = forecaster_id
->>>>>>> e22803aa
+        self.regressor                   = regressor
+        self.transformer_y               = transformer_y
+        self.transformer_exog            = transformer_exog
+        self.weight_func                 = weight_func
+        self.source_code_weight_func     = None
+        self.differentiation             = differentiation
+        self.differentiator              = None
+        self.last_window                 = None
+        self.index_type                  = None
+        self.index_freq                  = None
+        self.training_range              = None
+        self.included_exog               = False
+        self.exog_type                   = None
+        self.exog_dtypes                 = None
+        self.exog_col_names              = None
+        self.X_train_col_names           = None
+        self.in_sample_residuals         = None
+        self.out_sample_residuals        = None
+        self.in_sample_residuals_by_bin  = None
+        self.out_sample_residuals_by_bin = None
+        self.fitted                      = False
+        self.creation_date               = pd.Timestamp.today().strftime('%Y-%m-%d %H:%M:%S')
+        self.fit_date                    = None
+        self.skforecast_version          = skforecast.__version__
+        self.python_version              = sys.version.split(" ")[0]
+        self.forecaster_id               = forecaster_id
        
         self.lags = initialize_lags(type(self).__name__, lags)
         self.max_lag = max(self.lags)
