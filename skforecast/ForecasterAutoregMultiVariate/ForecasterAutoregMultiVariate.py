--- conflicted
+++ resolved
@@ -769,25 +769,21 @@
                 )
         
         check_predict_input(
-            forecaster_type = type(self).__name__,
-            steps           = steps,
-            fitted          = self.fitted,
-            included_exog   = self.included_exog,
-            index_type      = self.index_type,
-            index_freq      = self.index_freq,
-            window_size     = self.window_size,
-            last_window     = last_window,
-            exog            = exog,
-            exog_type       = self.exog_type,
-            exog_col_names  = self.exog_col_names,
-            interval        = None,
-            max_steps       = self.steps,
-            levels          = None,
-<<<<<<< HEAD
-            series_columns  = self.multivariate_series
-=======
-            series_levels   = self.series_col_names
->>>>>>> c2b99946
+            forecaster_type  = type(self).__name__,
+            steps            = steps,
+            fitted           = self.fitted,
+            included_exog    = self.included_exog,
+            index_type       = self.index_type,
+            index_freq       = self.index_freq,
+            window_size      = self.window_size,
+            last_window      = last_window,
+            exog             = exog,
+            exog_type        = self.exog_type,
+            exog_col_names   = self.exog_col_names,
+            interval         = None,
+            max_steps        = self.steps,
+            levels           = None,
+            series_col_names = self.series_col_names
         )
         
         if exog is not None:
