--- conflicted
+++ resolved
@@ -736,13 +736,8 @@
         
     if initial_train_size is not None and initial_train_size < forecaster.window_size:
         raise ValueError(
-<<<<<<< HEAD
             (f'If used, `initial_train_size` must be an integer greater than '
              f'the window_size of the forecaster ({forecaster.window_size}).')
-=======
-            (f"`initial_train_size` must be greater than "
-             f"forecaster's window_size ({forecaster.window_size}).")
->>>>>>> 4b8f6256
         )
 
     if initial_train_size is None and not forecaster.fitted:
