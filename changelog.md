--- conflicted
+++ resolved
@@ -26,15 +26,11 @@
 
 + Remove `levels_weights` argument in `grid_search_forecaster_multiseries` and `random_search_forecaster_multiseries`, deprecated since version 0.6.0. Use `series_weights` and `weights_func` when creating the forecaster instead.
 
-<<<<<<< HEAD
-+  Attributes `create_predictors` and `source_code_create_predictors` renamed to `fun_predictors` and `source_code_fun_predictors` in `ForecasterAutoregCustom`. Old names will be removed in version 0.8.0. 
-
-**Fixed**
-=======
++ Attributes `create_predictors` and `source_code_create_predictors` renamed to `fun_predictors` and `source_code_fun_predictors` in `ForecasterAutoregCustom`. Old names will be removed in version 0.8.0.
+
 + Remove engine `'skopt'` in `bayesian_search_forecaster` in favor of engine `'optuna'`. To continue using it, use skforecast 0.6.0.
 
 + `in_sample_residuals` and `out_sample_residuals` are stored as numpy ndarrays instead of pandas series.
->>>>>>> d7ff50d0
 
 + In `ForecasterAutoregMultiSeries`, `set_out_sample_residuals()` is now expecting a `dict` for the `residuals` argument instead of a pandas DataFrame.
 
