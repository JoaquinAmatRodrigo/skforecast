# Change Log

All significant changes to this project are documented in this release file.

## [0.12.0] - [In progress]

The main changes in this release are:

+ Added `bayesian_search_forecaster_multiseries` function to `model_selection_multiseries` module. This function performs a Bayesian hyperparameter search for the `ForecasterAutoregMultiSeries`, `ForecasterAutoregMultiSeriesCustom`, and `ForecasterAutoregMultiVariate` using `optuna` as the search engine.

+ Changed the default value of the `transformer_series` argument to use a `StandardScaler()` in the Global Forecasters (`ForecasterAutoregMultiSeries`, `ForecasterAutoregMultiSeriesCustom` and `ForecasterAutoregMultiVariate`).

+ 

**Added**

+ Added `bayesian_search_forecaster_multiseries` function to `model_selection_multiseries` module. This function performs a Bayesian hyperparameter search for the `ForecasterAutoregMultiSeries`, `ForecasterAutoregMultiSeriesCustom`, and `ForecasterAutoregMultiVariate` using `optuna` as the search engine.

+ Added `save_custom_functions` argument to the `save_forecaster` function in the `utils` module. If `True`, save custom functions used in the forecaster (`fun_predictors` and `weight_func`) as .py files. Custom functions must be available in the environment where the forecaster is loaded.

<<<<<<< HEAD
+ Added `sort_importance` argument to `get_feature_importances` method in all Forecasters. If `True`, sort the feature importances in descending order.

+ Added `initialize_lags_grid` function to `model_selection` module. This function initializes the lags to be used in the hyperparameter search functions in `model_selection` and `model_selection_multiseries`.

+ Added `_initialize_levels_model_selection_multiseries` function to `model_selection_multiseries` module. This function initializes the levels of the series to be used in the model selection functions.
=======
+ Added `set_dark_theme` function to the `plot` module to set a dark theme for matplotlib plots.

>>>>>>> d9241073

**Changed**

+ 

+ Changed the default value of the `transformer_series` argument to use a `StandardScaler()` in the Global Forecasters (`ForecasterAutoregMultiSeries`, `ForecasterAutoregMultiSeriesCustom` and `ForecasterAutoregMultiVariate`).

+ Refactor `utils.select_n_jobs_backtesting` to use the forecaster directly instead of `forecaster_name` and `regressor_name`.

+ Remove `_backtesting_forecaster_verbose` in model_selection in favor of `_create_backtesting_folds`, (deprecated since 0.8.0).

**Fixed**

+ Small bug in `utils.select_n_jobs_backtesting`, rename `ForecasterAutoregMultiseries` to `ForecasterAutoregMultiSeries`.


## [0.11.0] - [2023-11-16]

The main changes in this release are:

+ New `predict_quantiles` method in all Autoreg Forecasters to calculate the specified quantiles for each step.

+ Create `ForecasterBaseline.ForecasterEquivalentDate`, a Forecaster to create simple model that serves as a basic reference for evaluating the performance of more complex models.

**Added**

+ Added `skforecast.datasets` module. It contains functions to load data for our examples and user guides.

+ Added `predict_quantiles` method to all Autoreg Forecasters.

+ Added `SkforecastVersionWarning` to the `exception` module. This warning notify that the skforecast version installed in the environment differs from the version used to initialize the forecaster when using `load_forecaster`.

+ Create `ForecasterBaseline.ForecasterEquivalentDate`, a Forecaster to create simple model that serves as a basic reference for evaluating the performance of more complex models.

**Changed**

+ Enhance the management of internal copying in skforecast to minimize the number of copies, thereby accelerating data processing.

**Fixed**

+ Rename `self.skforcast_version` attribute to `self.skforecast_version` in all Forecasters.

+ Fixed a bug where the `create_train_X_y` method did not correctly align lags and exogenous variables when the index was not a Pandas index in all Forecasters.


## [0.10.1] - [2023-09-26]

This is a minor release to fix a bug when using `grid_search_forecaster`, `random_search_forecaster` or `bayesian_search_forecaster` with a Forecaster that includes differentiation.

**Added**


**Changed**


**Fixed**

+ Bug fix `grid_search_forecaster`, `random_search_forecaster` or `bayesian_search_forecaster` with a Forecaster that includes differentiation.


## [0.10.0] - [2023-09-07]

The main changes in this release are:

+ New `Sarimax.Sarimax` model. A wrapper of `statsmodels.SARIMAX` that follows the scikit-learn API and can be used with the `ForecasterSarimax`.

+ Added `differentiation` argument to `ForecasterAutoreg` and `ForecasterAutoregCustom` to model the n-order differentiated time series using the new skforecast preprocessor `TimeSeriesDifferentiator`.

**Added**

+ New `Sarimax.Sarimax` model. A wrapper of `statsmodels.SARIMAX` that follows the scikit-learn API.

+ Added `skforecast.preprocessing.TimeSeriesDifferentiator` to preprocess time series by differentiating or integrating them (reverse differentiation).

+ Added `differentiation` argument to `ForecasterAutoreg` and `ForecasterAutoregCustom` to model the n-order differentiated time series.

**Changed**

+ Refactor `ForecasterSarimax` to work with both skforecast Sarimax and pmdarima ARIMA models.

+ Replace `setup.py` with `pyproject.toml`.

**Fixed**


## [0.9.1] - [2023-07-14]

The main changes in this release are:

+ Fix imports in `skforecast.utils` module to correctly import `sklearn.linear_model` into the `select_n_jobs_backtesting` and `select_n_jobs_fit_forecaster` functions.

**Added**

**Changed**

**Fixed**

+ Fix imports in `skforecast.utils` module to correctly import `sklearn.linear_model` into the `select_n_jobs_backtesting` and `select_n_jobs_fit_forecaster` functions.


## [0.9.0] - [2023-07-09]

The main changes in this release are:

+ `ForecasterAutoregDirect` and `ForecasterAutoregMultiVariate` include the `n_jobs` argument in their `fit` method, allowing multi-process parallelization for improved performance.

+ All backtesting and grid search functions have been extended to include the `n_jobs` argument, allowing multi-process parallelization for improved performance.

+ Argument `refit` now can be also an `integer` in all backtesting dependent functions in modules `model_selection`, `model_selection_multiseries`, and `model_selection_sarimax`. This allows the Forecaster to be trained every this number of iterations.

+ `ForecasterAutoregMultiSeries` and `ForecasterAutoregMultiSeriesCustom` can be trained using series of different lengths. This means that the model can handle datasets with different numbers of data points in each series.

**Added**

+ Support for `scikit-learn 1.3.x`.

+ Argument `n_jobs='auto'` to `fit` method in `ForecasterAutoregDirect` and `ForecasterAutoregMultiVariate` to allow multi-process parallelization.

+ Argument `n_jobs='auto'` to all backtesting dependent functions in modules `model_selection`, `model_selection_multiseries` and `model_selection_sarimax` to allow multi-process parallelization.

+ Argument `refit` now can be also an `integer` in all backtesting dependent functions in modules `model_selection`, `model_selection_multiseries`, and `model_selection_sarimax`. This allows the Forecaster to be trained every this number of iterations.

+ `ForecasterAutoregMultiSeries` and `ForecasterAutoregMultiSeriesCustom` allow to use series of different lengths for training.

+ Added `show_progress` to grid search functions.

+ Added functions `select_n_jobs_backtesting` and `select_n_jobs_fit_forecaster` to `utils` to select the number of jobs to use during multi-process parallelization.

**Changed**

+ Remove `get_feature_importance` in favor of `get_feature_importances` in all Forecasters, (deprecated since 0.8.0).

+ The `model_selection._create_backtesting_folds` function now also returns the last window indices and whether or not to train the forecaster.

+ The `model_selection` functions `_backtesting_forecaster_refit` and `_backtesting_forecaster_no_refit` have been unified in `_backtesting_forecaster`.

+ The `model_selection_multiseries` functions `_backtesting_forecaster_multiseries_refit` and `_backtesting_forecaster_multiseries_no_refit` have been unified in `_backtesting_forecaster_multiseries`.

+ The `model_selection_sarimax` functions `_backtesting_refit_sarimax` and `_backtesting_no_refit_sarimax` have been unified in `_backtesting_sarimax`.

+ `utils.preprocess_y` allows a pandas DataFrame as input.

**Fixed**

+ Ensure reproducibility of Direct Forecasters when using `predict_bootstrapping`, `predict_dist` and `predict_interval` with a `list` of steps.

+ The `create_train_X_y` method returns a dict of pandas Series as `y_train` in `ForecasterAutoregDirect` and `ForecasterAutoregMultiVariate`. This ensures that each series has the appropriate index according to the step to be trained.

+ The `filter_train_X_y_for_step` method in `ForecasterAutoregDirect` and `ForecasterAutoregMultiVariate` now updates the index of `X_train_step` to ensure correct alignment with `y_train_step`.


## [0.8.1] - [2023-05-27]

**Added**

- Argument `store_in_sample_residuals=True` in `fit` method added to all forecasters to speed up functions such as backtesting.

**Changed**

- Refactor `utils.exog_to_direct` and `utils.exog_to_direct_numpy` to increase performance.

**Fixed**

- `utils.check_exog_dtypes` now compares the `dtype.name` instead of the `dtype`. (suggested by Metaming https://github.com/Metaming)


## [0.8.0] - [2023-05-16]

**Added**

+ Added the `fit_kwargs` argument to all forecasters to allow the inclusion of additional keyword arguments passed to the regressor's `fit` method.

+ Added the `set_fit_kwargs` method to set the `fit_kwargs` attribute.
  
+ Support for `pandas 2.0.x`.

+ Added `exceptions` module with custom warnings.

+ Added function `utils.check_exog_dtypes` to issue a warning if exogenous variables are one of type `init`, `float`, or `category`. Raise Exception if `exog` has categorical columns with non integer values.

+ Added function `utils.get_exog_dtypes` to get the data types of the exogenous variables included during the training of the forecaster model. 

+ Added function `utils.cast_exog_dtypes` to cast data types of the exogenous variables using a dictionary as a mapping.

+ Added function `utils.check_select_fit_kwargs` to check if the argument `fit_kwargs` is a dictionary and select only the keys used by the `fit` method of the regressor.

+ Added function `model_selection._create_backtesting_folds` to provide train/test indices (position) for backtesting functions.

+ Added argument `gap` to functions in `model_selection`, `model_selection_multiseries` and `model_selection_sarimax` to omit observations between training and prediction.

+ Added argument `show_progress` to functions `model_selection.backtesting_forecaster`, `model_selection_multiseries.backtesting_forecaster_multiseries` and `model_selection_sarimax.backtesting_forecaster_sarimax` to indicate weather to show a progress bar.

+ Added argument `remove_suffix`, default `False`, to the method `filter_train_X_y_for_step()` in `ForecasterAutoregDirect` and `ForecasterAutoregMultiVariate`. If `remove_suffix=True` the suffix "_step_i" will be removed from the column names of the training matrices.

**Changed**

+ Rename optional dependency package `statsmodels` to `sarimax`. Now only `pmdarima` will be installed, `statsmodels` is no longer needed.

+ Rename `get_feature_importance()` to `get_feature_importances()` in all Forecasters. `get_feature_importance()` method will me removed in skforecast 0.9.0.

+ Refactor `get_feature_importances()` in all Forecasters.

+ Remove `model_selection_statsmodels` in favor of `ForecasterSarimax` and `model_selection_sarimax`, (deprecated since 0.7.0).

+ Remove attributes `create_predictors` and `source_code_create_predictors` in favor of `fun_predictors` and `source_code_fun_predictors` in `ForecasterAutoregCustom`, (deprecated since 0.7.0).

+ The `utils.check_exog` function now includes a new optional parameter, `allow_nan`, that controls whether a warning should be issued if the input `exog` contains NaN values. 

+ `utils.check_exog` is applied before and after `exog` transformations.

+ The `utils.preprocess_y` function now includes a new optional parameter, `return_values`, that controls whether to return a numpy ndarray with the values of y or not. This new option is intended to avoid copying data when it is not necessary.

+ The `utils.preprocess_exog` function now includes a new optional parameter, `return_values`, that controls whether to return a numpy ndarray with the values of y or not. This new option is intended to avoid copying data when it is not necessary.

+ Replaced `tqdm.tqdm` by `tqdm.auto.tqdm`.

+ Refactor `utils.exog_to_direct`.

**Fixed**

+ The dtypes of exogenous variables are maintained when generating the training matrices with the `create_train_X_y` method in all the Forecasters.


## [0.7.0] - [2023-03-21]

**Added**

+ Class `ForecasterAutoregMultiSeriesCustom`.

+ Class `ForecasterSarimax` and `model_selection_sarimax` (wrapper of [pmdarima](http://alkaline-ml.com/pmdarima/modules/generated/pmdarima.arima.ARIMA.html#pmdarima.arima.ARIMA)).
  
+ Method `predict_interval()` to `ForecasterAutoregDirect` and `ForecasterAutoregMultiVariate`.

+ Method `predict_bootstrapping()` to all forecasters, generate multiple forecasting predictions using a bootstrapping process.

+ Method `predict_dist()` to all forecasters, fit a given probability distribution for each step using a bootstrapping process.

+ Function `plot_prediction_distribution` in module `plot`.

+ Alias `backtesting_forecaster_multivariate` for `backtesting_forecaster_multiseries` in `model_selection_multiseries` module.

+ Alias `grid_search_forecaster_multivariate` for `grid_search_forecaster_multiseries` in `model_selection_multiseries` module.

+ Alias `random_search_forecaster_multivariate` for `random_search_forecaster_multiseries` in `model_selection_multiseries` module.

+ Attribute `forecaster_id` to all Forecasters.

**Changed**

+ Deprecated `python 3.7` compatibility.

+ Added `python 3.11` compatibility.

+ `model_selection_statsmodels` is deprecated in favor of `ForecasterSarimax` and `model_selection_sarimax`. It will be removed in version 0.8.0.

+ Remove `levels_weights` argument in `grid_search_forecaster_multiseries` and `random_search_forecaster_multiseries`, deprecated since version 0.6.0. Use `series_weights` and `weights_func` when creating the forecaster instead.

+ Attributes `create_predictors` and `source_code_create_predictors` renamed to `fun_predictors` and `source_code_fun_predictors` in `ForecasterAutoregCustom`. Old names will be removed in version 0.8.0.

+ Remove engine `'skopt'` in `bayesian_search_forecaster` in favor of engine `'optuna'`. To continue using it, use skforecast 0.6.0.

+ `in_sample_residuals` and `out_sample_residuals` are stored as numpy ndarrays instead of pandas series.

+ In `ForecasterAutoregMultiSeries`, `set_out_sample_residuals()` is now expecting a `dict` for the `residuals` argument instead of a `pandas DataFrame`.

+ Remove the `scikit-optimize` dependency.

**Fixed**

+ Remove operator `**` in `set_params()` method for all forecasters.

+ Replace `getfullargspec` in favor of `inspect.signature` (contribution by @jordisilv).


## [0.6.0] - [2022-11-30]

**Added**

+ Class `ForecasterAutoregMultivariate`.

+ Function `initialize_lags` in `utils` module  to create lags values in the initialization of forecasters (applies to all forecasters).

+ Function `initialize_weights` in `utils` module to check and initialize arguments `series_weights`and `weight_func` (applies to all forecasters).

+ Argument `weights_func` in all Forecasters to allow weighted time series forecasting. Individual time based weights can be assigned to each value of the series during the model training.

+ Argument `series_weights` in `ForecasterAutoregMultiSeries` to define individual weights each series.

+ Include argument `random_state` in all Forecasters `set_out_sample_residuals` methods for random sampling with reproducible output.

+ In `ForecasterAutoregMultiSeries`, `predict` and `predict_interval` methods allow the simultaneous prediction of multiple levels.

+ `backtesting_forecaster_multiseries` allows backtesting multiple levels simultaneously.

+ `metric` argument can be a list in `grid_search_forecaster_multiseries`, `random_search_forecaster_multiseries`. If `metric` is a `list`, multiple metrics will be calculated. (suggested by Pablo Dávila Herrero https://github.com/Pablo-Davila)

+ Function `multivariate_time_series_corr` in module `utils`.

+ Function `plot_multivariate_time_series_corr` in module `plot`.
  
**Changed**

+ `ForecasterAutoregDirect` allows to predict specific steps.

+ Remove `ForecasterAutoregMultiOutput` in favor of `ForecasterAutoregDirect`, (deprecated since 0.5.0).

+ Rename function `exog_to_multi_output` to `exog_to_direct` in `utils` module.

+ In `ForecasterAutoregMultiSeries`, rename parameter `series_levels` to `series_col_names`.

+ In `ForecasterAutoregMultiSeries` change type of `out_sample_residuals` to a `dict` of numpy ndarrays.

+ In `ForecasterAutoregMultiSeries`, delete argument `level` from method `set_out_sample_residuals`.

+ In `ForecasterAutoregMultiSeries`, `level` argument of `predict` and `predict_interval` renamed to `levels`.

+ In `backtesting_forecaster_multiseries`, `level` argument of `predict` and `predict_interval` renamed to `levels`.

+ In `check_predict_input` function, argument `level` renamed to `levels` and `series_levels` renamed to `series_col_names`.

+ In `backtesting_forecaster_multiseries`, `metrics_levels` output is now a pandas DataFrame.

+ In `grid_search_forecaster_multiseries` and `random_search_forecaster_multiseries`, argument `levels_weights` is deprecated since version 0.6.0, and will be removed in version 0.7.0. Use `series_weights` and `weights_func` when creating the forecaster instead.

+ Refactor `_create_lags_` in `ForecasterAutoreg`, `ForecasterAutoregDirect` and `ForecasterAutoregMultiSeries`. (suggested by Bennett https://github.com/Bennett561)

+ Refactor `backtesting_forecaster` and `backtesting_forecaster_multiseries`.

+ In `ForecasterAutoregDirect`, `filter_train_X_y_for_step` now starts at 1 (before 0).

+ In `ForecasterAutoregDirect`, DataFrame `y_train` now start with 1, `y_step_1` (before `y_step_0`).

+ Remove `cv_forecaster` from module `model_selection`.

**Fixed**

+ In `ForecasterAutoregMultiSeries`, argument `last_window` predict method now works when it is a pandas DataFrame.

+ In `ForecasterAutoregMultiSeries`, fix bug transformers initialization.


## [0.5.1] - [2022-10-05]

**Added**

+ Check that `exog` and `y` have the same length in `_evaluate_grid_hyperparameters` and `bayesian_search_forecaster` to avoid fit exception when `return_best`.

+ Check that `exog` and `series` have the same length in `_evaluate_grid_hyperparameters_multiseries` to avoid fit exception when `return_best`.

**Changed**

+ Argument `levels_list` in `grid_search_forecaster_multiseries`, `random_search_forecaster_multiseries` and `_evaluate_grid_hyperparameters_multiseries` renamed to `levels`.

**Fixed**

+ `ForecasterAutoregMultiOutput` updated to match `ForecasterAutoregDirect`.

+ Fix Exception to raise when `level_weights` does not add up to a number close to 1.0 (before was exactly 1.0) in `grid_search_forecaster_multiseries`, `random_search_forecaster_multiseries` and `_evaluate_grid_hyperparameters_multiseries`.

+ `Create_train_X_y` in `ForecasterAutoregMultiSeries` now works when the forecaster is not fitted.


## [0.5.0] - [2022-09-23]

**Added**

+ New arguments `transformer_y` (`transformer_series` for multiseries) and `transformer_exog` in all forecaster classes. It is for transforming (scaling, max-min, ...) the modeled time series and exogenous variables inside the forecaster.

+ Functions in utils `transform_series` and `transform_dataframe` to carry out the transformation of the modeled time series and exogenous variables.

+ Functions `_backtesting_forecaster_verbose`, `random_search_forecaster`, `_evaluate_grid_hyperparameters`, `bayesian_search_forecaster`, `_bayesian_search_optuna` and `_bayesian_search_skopt` in model_selection.

+ Created `ForecasterAutoregMultiSeries` class for modeling multiple time series simultaneously.

+ Created module `model_selection_multiseries`. Functions: `_backtesting_forecaster_multiseries_refit`, `_backtesting_forecaster_multiseries_no_refit`, `backtesting_forecaster_multiseries`, `grid_search_forecaster_multiseries`, `random_search_forecaster_multiseries` and `_evaluate_grid_hyperparameters_multiseries`.

+ Function `_check_interval` in utils. (suggested by Thomas Karaouzene https://github.com/tkaraouzene)

+ `metric` can be a list in `backtesting_forecaster`, `grid_search_forecaster`, `random_search_forecaster`, `backtesting_forecaster_multiseries`. If `metric` is a `list`, multiple metrics will be calculated. (suggested by Pablo Dávila Herrero https://github.com/Pablo-Davila)

+ Skforecast works with python 3.10.

+ Functions `save_forecaster` and `load_forecaster` to module utils.

+ `get_feature_importance()` method checks if the forecast is fitted.

**Changed**

+ `backtesting_forecaster` change default value of argument `fixed_train_size: bool=True`.

+ Remove argument `set_out_sample_residuals` in function `backtesting_forecaster` (deprecated since 0.4.2).

+ `backtesting_forecaster` verbose now includes fold size.

+ `grid_search_forecaster` results include the name of the used metric as column name.

+ Remove `get_coef` method from `ForecasterAutoreg`, `ForecasterAutoregCustom` and `ForecasterAutoregMultiOutput` (deprecated since 0.4.3).

+ `_get_metric` now allows `mean_squared_log_error`.

+ `ForecasterAutoregMultiOutput` has been renamed to `ForecasterAutoregDirect`. `ForecasterAutoregMultiOutput` will be removed in version 0.6.0.

+ `check_predict_input` updated to check `ForecasterAutoregMultiSeries` inputs.

+ `set_out_sample_residuals` has a new argument `transform` to transform the residuals before being stored.

**Fixed**

+ `fit` now stores `last_window` values with len = forecaster.max_lag in ForecasterAutoreg and ForecasterAutoregCustom.

+ `in_sample_residuals` stored as a `pd.Series` when `len(residuals) > 1000`.


## [0.4.3] - [2022-03-18]

**Added**

+ Checks if all elements in lags are `int` when creating ForecasterAutoreg and ForecasterAutoregMultiOutput.

+ Add `fixed_train_size: bool=False` argument to `backtesting_forecaster` and `backtesting_sarimax`

**Changed**

+ Rename `get_metric` to `_get_metric`.

+ Functions in model_selection module allow custom metrics.

+ Functions in model_selection_statsmodels module allow custom metrics.

+ Change function `set_out_sample_residuals` (ForecasterAutoreg and ForecasterAutoregCustom), `residuals` argument must be a `pandas Series` (was `numpy ndarray`).

+ Returned value of backtesting functions (model_selection and model_selection_statsmodels) is now a `float` (was `numpy ndarray`).

+ `get_coef` and `get_feature_importance` methods unified in `get_feature_importance`.

**Fixed**

+ Requirements versions.

+ Method `fit` doesn't remove `out_sample_residuals` each time the forecaster is fitted.

+ Added random seed to residuals downsampling (ForecasterAutoreg and ForecasterAutoregCustom)


## [0.4.2] - [2022-01-08]

**Added**

+ Increased verbosity of function `backtesting_forecaster()`.

+ Random state argument in `backtesting_forecaster()`.

**Changed**

+ Function `backtesting_forecaster()` do not modify the original forecaster.

+ Deprecated argument `set_out_sample_residuals` in function `backtesting_forecaster()`.

+ Function `model_selection.time_series_spliter` renamed to `model_selection.time_series_splitter`

**Fixed**

+ Methods `get_coef` and `get_feature_importance` of `ForecasterAutoregMultiOutput` class return proper feature names.


## [0.4.1] - [2021-12-13]

**Added**

**Changed**

**Fixed**

+ `fit` and `predict` transform pandas series and dataframes to numpy arrays if regressor is XGBoost.

## [0.4.0] - [2021-12-10]

Version 0.4 has undergone a huge code refactoring. Main changes are related to input-output formats (only pandas series and dataframes are allowed although internally numpy arrays are used for performance) and model validation methods (unified into backtesting with and without refit).

**Added**

+ `ForecasterBase` as parent class

**Changed**

+ Argument `y` must be pandas Series. Numpy ndarrays are not allowed anymore.

+ Argument `exog` must be pandas Series or pandas DataFrame. Numpy ndarrays are not allowed anymore.

+ Output of `predict` is a pandas Series with index according to the steps predicted.

+ Scikitlearn pipelines are allowed as regressors.

+ `backtesting_forecaster` and `backtesting_forecaster_intervals` have been combined in a single function.

    + It is possible to backtest forecasters already trained.
    + `ForecasterAutoregMultiOutput` allows incomplete folds.
    + It is possible to update `out_sample_residuals` with backtesting residuals.
    
+ `cv_forecaster` has the option to update `out_sample_residuals` with backtesting residuals.

+ `backtesting_sarimax_statsmodels` and `cv_sarimax_statsmodels` have been combined in a single function.

+ `gridsearch_forecaster` use backtesting as validation strategy with the option of refit.

+ Extended information when printing `Forecaster` object.

+ All static methods for checking and preprocessing inputs moved to module utils.

+ Remove deprecated class `ForecasterCustom`.

**Fixed**

## [0.3.0] - [2021-09-01]

**Added**

+ New module model_selection_statsmodels to cross-validate, backtesting and grid search AutoReg and SARIMAX models from statsmodels library:
    + `backtesting_autoreg_statsmodels`
    + `cv_autoreg_statsmodels`
    + `backtesting_sarimax_statsmodels`
    + `cv_sarimax_statsmodels`
    + `grid_search_sarimax_statsmodels`
    
+ Added attribute window_size to `ForecasterAutoreg` and `ForecasterAutoregCustom`. It is equal to `max_lag`.

**Changed**

+ `cv_forecaster` returns cross-validation metrics and cross-validation predictions.
+ Added an extra column for each parameter in the dataframe returned by `grid_search_forecaster`.
+ statsmodels 0.12.2 added to requirements

**Fixed**


## [0.2.0] - [2021-08-26]

**Added**


+ Multiple exogenous variables can be passed as pandas DataFrame.

+ Documentation at https://joaquinamatrodrigo.github.io/skforecast/

+ New unit test

+ Increased typing

**Changed**

+ New implementation of `ForecasterAutoregMultiOutput`. The training process in the new version creates a different X_train for each step. See [Direct multi-step forecasting](https://github.com/JoaquinAmatRodrigo/skforecast#introduction) for more details. Old versión can be acces with `skforecast.deprecated.ForecasterAutoregMultiOutput`.

**Fixed**



## [0.1.9] - [2021-07-27]

**Added**

+ Logging total number of models to fit in `grid_search_forecaster`.

+ Class `ForecasterAutoregCustom`.

+ Method `create_train_X_y` to facilitate access to the training data matrix created from `y` and `exog`.

**Changed**


+ New implementation of `ForecasterAutoregMultiOutput`. The training process in the new version creates a different X_train for each step. See [Direct multi-step forecasting](https://github.com/JoaquinAmatRodrigo/skforecast#introduction) for more details. Old versión can be acces with `skforecast.deprecated.ForecasterAutoregMultiOutput`.

+ Class `ForecasterCustom` has been renamed to `ForecasterAutoregCustom`. However, `ForecasterCustom` will still remain to keep backward compatibility.

+ Argument `metric` in `cv_forecaster`, `backtesting_forecaster`, `grid_search_forecaster` and `backtesting_forecaster_intervals` changed from 'neg_mean_squared_error', 'neg_mean_absolute_error', 'neg_mean_absolute_percentage_error' to 'mean_squared_error', 'mean_absolute_error', 'mean_absolute_percentage_error'.

+ Check if argument `metric` in `cv_forecaster`, `backtesting_forecaster`, `grid_search_forecaster` and `backtesting_forecaster_intervals` is one of 'mean_squared_error', 'mean_absolute_error', 'mean_absolute_percentage_error'.

+ `time_series_spliter` doesn't include the remaining observations in the last complete fold but in a new one when `allow_incomplete_fold=True`. Take in consideration that incomplete folds with few observations could overestimate or underestimate the validation metric.

**Fixed**

+ Update lags of  `ForecasterAutoregMultiOutput` after `grid_search_forecaster`.


## [0.1.8.1] - [2021-05-17]

**Added**

+ `set_out_sample_residuals` method to store or update out of sample residuals used by `predict_interval`.

**Changed**

+ `backtesting_forecaster_intervals` and `backtesting_forecaster` print number of steps per fold.

+ Only stored up to 1000 residuals.

+ Improved verbose in `backtesting_forecaster_intervals`.

**Fixed**

+ Warning of inclompleted folds when using `backtesting_forecast` with a  `ForecasterAutoregMultiOutput`.

+ `ForecasterAutoregMultiOutput.predict` allow exog data longer than needed (steps).

+ `backtesting_forecast` prints correctly the number of folds when remainder observations are cero.

+ Removed named argument X in `self.regressor.predict(X)` to allow using XGBoost regressor.

+ Values stored in `self.last_window` when training `ForecasterAutoregMultiOutput`. 


## [0.1.8] - [2021-04-02]

**Added**

- Class `ForecasterAutoregMultiOutput.py`: forecaster with direct multi-step predictions.
- Method `ForecasterCustom.predict_interval` and  `ForecasterAutoreg.predict_interval`: estimate prediction interval using bootstrapping.
- `skforecast.model_selection.backtesting_forecaster_intervals` perform backtesting and return prediction intervals.
 
**Changed**

 
**Fixed**


## [0.1.7] - [2021-03-19]

**Added**

- Class `ForecasterCustom`: same functionalities as `ForecasterAutoreg` but allows custom definition of predictors.
 
**Changed**

- `grid_search forecaster` adapted to work with objects `ForecasterCustom` in addition to `ForecasterAutoreg`.
 
**Fixed**
 
 
## [0.1.6] - [2021-03-14]

**Added**

- Method `get_feature_importances` to `skforecast.ForecasterAutoreg`.
- Added backtesting strategy in `grid_search_forecaster`.
- Added `backtesting_forecast` to `skforecast.model_selection`.
 
**Changed**

- Method `create_lags` return a matrix where the order of columns match the ascending order of lags. For example, column 0 contains the values of the minimum lag used as predictor.
- Renamed argument `X` to `last_window` in method `predict`.
- Renamed `ts_cv_forecaster` to `cv_forecaster`.
 
**Fixed**
 
## [0.1.4] - [2021-02-15]
  
**Added**

- Method `get_coef` to `skforecast.ForecasterAutoreg`.
 
**Changed**

 
**Fixed**<|MERGE_RESOLUTION|>--- conflicted
+++ resolved
@@ -18,16 +18,13 @@
 
 + Added `save_custom_functions` argument to the `save_forecaster` function in the `utils` module. If `True`, save custom functions used in the forecaster (`fun_predictors` and `weight_func`) as .py files. Custom functions must be available in the environment where the forecaster is loaded.
 
-<<<<<<< HEAD
 + Added `sort_importance` argument to `get_feature_importances` method in all Forecasters. If `True`, sort the feature importances in descending order.
 
 + Added `initialize_lags_grid` function to `model_selection` module. This function initializes the lags to be used in the hyperparameter search functions in `model_selection` and `model_selection_multiseries`.
 
 + Added `_initialize_levels_model_selection_multiseries` function to `model_selection_multiseries` module. This function initializes the levels of the series to be used in the model selection functions.
-=======
+
 + Added `set_dark_theme` function to the `plot` module to set a dark theme for matplotlib plots.
-
->>>>>>> d9241073
 
 **Changed**
 
