--- conflicted
+++ resolved
@@ -14,31 +14,21 @@
 
 The main changes in this release are:
 
-<<<<<<< HEAD
 + <span class="badge text-bg-feature">Feature</span> Global Forecasters <code>[ForecasterAutoregMultiSeries]</code> and <code>[ForecasterAutoregMultiSeriesCustom]</code> are able to predict series not seen during training. This is useful when the user wants to predict a new series that was not included in the training data.
 
 + <span class="badge text-bg-feature">Feature</span> `encoding` can be set to `None` in Global Forecasters <code>[ForecasterAutoregMultiSeries]</code> and <code>[ForecasterAutoregMultiSeriesCustom]</code>. This option does not add an encoding column(s) to the regressor training matrix.
-=======
+
 + <span class="badge text-bg-feature">Feature</span> New `create_predict_X` method in all recursive and direct Forecasters to allow the user to inspect the matrix passed to the predict method of the regressor.
->>>>>>> 286ab6fc
-
-+ <span class="badge text-bg-feature">Feature</span> New `create_predict_X` method in all recursive and direct Forecasters to allow the user to inspect the matrix passed to the predict method of the regressor.
-
-<<<<<<< HEAD
+
 + <span class="badge text-bg-feature">Feature</span> New argument `skip_folds` in <code>[model_selection]</code> and <code>[model_selection_multiseries]</code> functions. It allows the user to skip some folds during backtesting, which can be useful to speed up the backtesting process and thus the hyperparameter search.
 
-+ <span class="badge text-bg-feature">Feature</span> backtesting procedures now pass the training series to the metric functions so it can be used to calculate metrics that depend on the training series.
++ <span class="badge text-bg-feature">Feature</span> New argument `add_aggregated_metric` in <code>[backtesting_forecaster_multiseries]</code> to include, in addition to the metrics for each level, the aggregated metric of all levels using the average (arithmetic mean), weighted average (weighted by the number of predicted values of each level) or pooling (the values of all levels are pooled and then the metric is calculated).
+
++ <span class="badge text-bg-feature">Feature</span> New module <code>[metrics]</code> with functions to calculate metrics for time series forecasting such as <code>[mean_absolute_scaled_error]</code> and <code>[root_mean_squared_scaled_error]</code>.
+
++ <span class="badge text-bg-api-change">API Change</span> backtesting procedures now pass the training series to the metric functions so it can be used to calculate metrics that depend on the training series.
 
 + <span class="badge text-bg-api-change">API Change</span> Changed the default value of the `transformer_series` argument to `None` in the Global Forecasters <code>[ForecasterAutoregMultiSeries]</code> and <code>[ForecasterAutoregMultiSeriesCustom]</code>. In most cases, tree-based models are used as regressors in these forecasters, so no transformation is applied by default as it is not necessary.
-=======
-+ <span class="badge text-bg-feature">Feature</span> New argument `add_aggregated_metric` in `backtesting_forecaster_multiseries` to include, in addition to the metrics for each level, the aggregated metric of all levels  using the average (arithmetic mean), weighted average (weighted by the number of predicted values of each level) or pooling (the values of all levels are pooled and then the metric is calculated).
-
-+ <span class="badge text-bg-feature">Feature</span> New module `metrics` with functions to calculate metrics for time series forecasting such as `mean_absolute_scaled_error` and `root_mean_squared_scaled_error`.
-
-+ <span class="badge text-bg-api-change">API Change</span> backtesting procedures now pass the training series to the metric functions so it can be used to calculate metrics that depend on the training series.
-
-+ <span class="badge text-bg-api-change">API Change</span> Changed the default value of the `transformer_series` argument to `None` in the Global Forecasters [`ForecasterAutoregMultiSeries`](https://skforecast.org/latest/api/forecastermultiseries) and [`ForecasterAutoregMultiSeriesCustom`](https://skforecast.org/latest/api/forecastermultiseriescustom). In most cases, tree-based models are used as regressors in these forecasters, so no transformation is applied by default as it is not necessary.
->>>>>>> 286ab6fc
   
 **Added**
 
@@ -58,17 +48,13 @@
 
 + Global Forecasters <code>[ForecasterAutoregMultiSeries]</code> and <code>[ForecasterAutoregMultiSeriesCustom]</code> are able to predict series not seen during training. This is useful when the user wants to predict a new series that was not included in the training data.
 
-<<<<<<< HEAD
 + `encoding` can be set to `None` in Global Forecasters <code>[ForecasterAutoregMultiSeries]</code> and <code>[ForecasterAutoregMultiSeriesCustom]</code>. This option does not add an encoding column(s) to the regressor training matrix.
-=======
-+ New argument `add_aggregated_metric` in `backtesting_forecaster_multiseries` to include, in addition to the metrics for each level, the aggregated metric of all levels  using the average (arithmetic mean), weighted average (weighted by the number of predicted values of each level) or pooling (the values of all levels are pooled and then the metric is calculated).
-
-+ New argument `aggregate_metric` in `grid_search_forecaster_multiseries`, `bayesian_search_forecaster_multiseries` and `random_search_forecaster_multiseries` to select the aggregation method used to combine the metric(s) of all levels during the hyperparameter search. The available methods are: mean (arithmetic mean), weighted (weighted by the number of predicted values of each level) and pool (the values of all levels are pooled and then the metric is calculated). If more than one metric and/or aggregation method is used, all are reported in the results, but the first of each is used to select the best model.
-
-+ New function `plot_prediction_intervals` in module `plot`.
->>>>>>> 286ab6fc
-
-+ New class `DateTimeFeatureTransformer` and function `create_date_features` in the `preprocessing` module to create datetime and calendar features from a datetime index.
+
++ New argument `add_aggregated_metric` in <code>[backtesting_forecaster_multiseries]</code> to include, in addition to the metrics for each level, the aggregated metric of all levels using the average (arithmetic mean), weighted average (weighted by the number of predicted values of each level) or pooling (the values of all levels are pooled and then the metric is calculated).
+
++ New argument `aggregate_metric` in <code>[grid_search_forecaster_multiseries]</code>, <code>[random_search_forecaster_multiseries]</code> and <code>[bayesian_search_forecaster_multiseries]</code> to select the aggregation method used to combine the metric(s) of all levels during the hyperparameter search. The available methods are: mean (arithmetic mean), weighted (weighted by the number of predicted values of each level) and pool (the values of all levels are pooled and then the metric is calculated). If more than one metric and/or aggregation method is used, all are reported in the results, but the first of each is used to select the best model.
+
++ New class <code>[DateTimeFeatureTransformer]</code> and function <code>[create_datetime_features]</code> in the <code>[preprocessing]</code> module to create datetime and calendar features from a datetime index.
 
 **Changed**
 
@@ -84,9 +70,9 @@
 
 + Change information message when `verbose` is `True` in <code>[backtesting_forecaster]</code> and <code>[backtesting_forecaster_multiseries]</code>.
 
-+ `select_n_jobs_backtesting` and `select_n_jobs_fit` return `n_jobs = 1` if regressor is `LGBMRegressor`. This is because `lightgbm` is highly optimized for gradient boosting and parallelizes operations at a very fine-grained level, making additional parallelization unnecessary and potentially harmful due to resource contention.
-
-+ `metrics` returned by `backtesting_forecaster` is a pandas DataFrame with one column per metric instead of a list.
++ `select_n_jobs_backtesting` and `select_n_jobs_fit` in <code>[utils]</code> return `n_jobs = 1` if regressor is `LGBMRegressor`. This is because `lightgbm` is highly optimized for gradient boosting and parallelizes operations at a very fine-grained level, making additional parallelization unnecessary and potentially harmful due to resource contention.
+
++ `metrics` returned by `backtesting_forecaster` is a `pandas DataFrame` with one column per metric instead of a `list`.
 
 **Fixed**
 
@@ -878,6 +864,8 @@
 [TimeSeriesDifferentiator]: https://skforecast.org/latest/api/preprocessing#skforecast.preprocessing.preprocessing.TimeSeriesDifferentiator
 [series_long_to_dict]: https://skforecast.org/latest/api/preprocessing#skforecast.preprocessing.preprocessing.series_long_to_dict
 [exog_long_to_dict]: https://skforecast.org/latest/api/preprocessing#skforecast.preprocessing.preprocessing.exog_long_to_dict
+[DateTimeFeatureTransformer]: https://skforecast.org/latest/api/preprocessing#skforecast.preprocessing.preprocessing.DateTimeFeatureTransformer
+[create_datetime_features]: https://skforecast.org/latest/api/preprocessing#skforecast.preprocessing.preprocessing.create_datetime_features
 
 <!-- plot -->
 [plot]: https://skforecast.org/latest/api/plot
@@ -890,4 +878,7 @@
 <!-- datasets -->
 [datasets]: https://skforecast.org/latest/api/datasets
 [fetch_dataset]: https://skforecast.org/latest/api/datasets#skforecast.datasets.fetch_dataset
-[load_demo_dataset]: https://skforecast.org/latest/api/datasets#skforecast.datasets.load_demo_dataset+[load_demo_dataset]: https://skforecast.org/latest/api/datasets#skforecast.datasets.load_demo_dataset
+
+<!-- utils -->
+[utils]: https://skforecast.org/latest/api/utils