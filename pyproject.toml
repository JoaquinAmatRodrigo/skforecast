--- conflicted
+++ resolved
@@ -95,18 +95,11 @@
 test = [
     "pytest>=7.1, <8.3",
     "pytest-cov>=4.0, <5.1",
-<<<<<<< HEAD
-    "pytest-xdist>=3.3, <3.6",
-    "lightgbm>=4.0, <4.4",
-    "tomli>=2.0, <2.1",
-    "tensorfow>=2.15, <2.17",
-    "torch>=2.2, <2.3",
-=======
     "pytest-xdist>=3.3, <3.7",
     "lightgbm>=4.0, <4.5",
-    "tensorflow>=2.13, <2.18",
+    "tensorflow>=2.13, <2.17",
+    "torch>=2.2, <2.3",
     "tomli>=2.0, <2.1",
->>>>>>> 65025132
 ]
 
 
